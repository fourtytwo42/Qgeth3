// Copyright 2016 The go-ethereum Authors
// This file is part of the go-ethereum library.
//
// The go-ethereum library is free software: you can redistribute it and/or modify
// it under the terms of the GNU Lesser General Public License as published by
// the Free Software Foundation, either version 3 of the License, or
// (at your option) any later version.
//
// The go-ethereum library is distributed in the hope that it will be useful,
// but WITHOUT ANY WARRANTY; without even the implied warranty of
// MERCHANTABILITY or FITNESS FOR A PARTICULAR PURPOSE. See the
// GNU Lesser General Public License for more details.
//
// You should have received a copy of the GNU Lesser General Public License
// along with the go-ethereum library. If not, see <http://www.gnu.org/licenses/>.

package ethclient

import (
	"bytes"
	"context"
	"errors"
	"fmt"
	"log"
	"math/big"
	"reflect"
	"testing"
	"time"

	"github.com/ethereum/go-ethereum"
	"github.com/ethereum/go-ethereum/common"
	"github.com/ethereum/go-ethereum/common/hexutil"
	"github.com/ethereum/go-ethereum/common/math"
	"github.com/ethereum/go-ethereum/consensus/ethash"
	"github.com/ethereum/go-ethereum/core"
	"github.com/ethereum/go-ethereum/core/rawdb"
	"github.com/ethereum/go-ethereum/core/types"
	"github.com/ethereum/go-ethereum/crypto"
	"github.com/ethereum/go-ethereum/eth"
	"github.com/ethereum/go-ethereum/eth/ethconfig"
	"github.com/ethereum/go-ethereum/eth/tracers"
	"github.com/ethereum/go-ethereum/node"
	"github.com/ethereum/go-ethereum/params"
	"github.com/ethereum/go-ethereum/params/types/genesisT"
	"github.com/ethereum/go-ethereum/params/vars"
	"github.com/ethereum/go-ethereum/rpc"
	meta_schema "github.com/open-rpc/meta-schema"
)

// Verify that Client implements the ethereum interfaces.
var (
	_ = ethereum.ChainReader(&Client{})
	_ = ethereum.TransactionReader(&Client{})
	_ = ethereum.ChainStateReader(&Client{})
	_ = ethereum.ChainSyncReader(&Client{})
	_ = ethereum.ContractCaller(&Client{})
	_ = ethereum.GasEstimator(&Client{})
	_ = ethereum.GasPricer(&Client{})
	_ = ethereum.LogFilterer(&Client{})
	_ = ethereum.PendingStateReader(&Client{})
	// _ = ethereum.PendingStateEventer(&Client{})
	_ = ethereum.PendingContractCaller(&Client{})
)

func TestToFilterArg(t *testing.T) {
	blockHashErr := fmt.Errorf("cannot specify both BlockHash and FromBlock/ToBlock")
	addresses := []common.Address{
		common.HexToAddress("0xD36722ADeC3EdCB29c8e7b5a47f352D701393462"),
	}
	blockHash := common.HexToHash(
		"0xeb94bb7d78b73657a9d7a99792413f50c0a45c51fc62bdcb08a53f18e9a2b4eb",
	)

	for _, testCase := range []struct {
		name   string
		input  ethereum.FilterQuery
		output interface{}
		err    error
	}{
		{
			"without BlockHash",
			ethereum.FilterQuery{
				Addresses: addresses,
				FromBlock: big.NewInt(1),
				ToBlock:   big.NewInt(2),
				Topics:    [][]common.Hash{},
			},
			map[string]interface{}{
				"address":   addresses,
				"fromBlock": "0x1",
				"toBlock":   "0x2",
				"topics":    [][]common.Hash{},
			},
			nil,
		},
		{
			"with nil fromBlock and nil toBlock",
			ethereum.FilterQuery{
				Addresses: addresses,
				Topics:    [][]common.Hash{},
			},
			map[string]interface{}{
				"address":   addresses,
				"fromBlock": "0x0",
				"toBlock":   "latest",
				"topics":    [][]common.Hash{},
			},
			nil,
		},
		{
			"with negative fromBlock and negative toBlock",
			ethereum.FilterQuery{
				Addresses: addresses,
				FromBlock: big.NewInt(-1),
				ToBlock:   big.NewInt(-1),
				Topics:    [][]common.Hash{},
			},
			map[string]interface{}{
				"address":   addresses,
				"fromBlock": "pending",
				"toBlock":   "pending",
				"topics":    [][]common.Hash{},
			},
			nil,
		},
		{
			"with blockhash",
			ethereum.FilterQuery{
				Addresses: addresses,
				BlockHash: &blockHash,
				Topics:    [][]common.Hash{},
			},
			map[string]interface{}{
				"address":   addresses,
				"blockHash": blockHash,
				"topics":    [][]common.Hash{},
			},
			nil,
		},
		{
			"with blockhash and from block",
			ethereum.FilterQuery{
				Addresses: addresses,
				BlockHash: &blockHash,
				FromBlock: big.NewInt(1),
				Topics:    [][]common.Hash{},
			},
			nil,
			blockHashErr,
		},
		{
			"with blockhash and to block",
			ethereum.FilterQuery{
				Addresses: addresses,
				BlockHash: &blockHash,
				ToBlock:   big.NewInt(1),
				Topics:    [][]common.Hash{},
			},
			nil,
			blockHashErr,
		},
		{
			"with blockhash and both from / to block",
			ethereum.FilterQuery{
				Addresses: addresses,
				BlockHash: &blockHash,
				FromBlock: big.NewInt(1),
				ToBlock:   big.NewInt(2),
				Topics:    [][]common.Hash{},
			},
			nil,
			blockHashErr,
		},
	} {
		t.Run(testCase.name, func(t *testing.T) {
			output, err := toFilterArg(testCase.input)
			if (testCase.err == nil) != (err == nil) {
				t.Fatalf("expected error %v but got %v", testCase.err, err)
			}
			if testCase.err != nil {
				if testCase.err.Error() != err.Error() {
					t.Fatalf("expected error %v but got %v", testCase.err, err)
				}
			} else if !reflect.DeepEqual(testCase.output, output) {
				t.Fatalf("expected filter arg %v but got %v", testCase.output, output)
			}
		})
	}
}

var (
	testKey, _  = crypto.HexToECDSA("b71c71a67e1177ad4e901695e1b4b9ee17ae16c6668d313eac2f96dbcda3f291")
	testAddr    = crypto.PubkeyToAddress(testKey.PublicKey)
	testBalance = big.NewInt(2e15)
)

var genesis = &core.Genesis{
	Config:    params.AllEthashProtocolChanges,
	Alloc:     core.GenesisAlloc{testAddr: {Balance: testBalance}},
	ExtraData: []byte("test genesis"),
	Timestamp: 9000,
	BaseFee:   big.NewInt(params.InitialBaseFee),
}

var testTx1 = types.MustSignNewTx(testKey, types.LatestSigner(genesis.Config), &types.LegacyTx{
	Nonce:    0,
	Value:    big.NewInt(12),
	GasPrice: big.NewInt(params.InitialBaseFee),
	Gas:      params.TxGas,
	To:       &common.Address{2},
})

var testTx2 = types.MustSignNewTx(testKey, types.LatestSigner(genesis.Config), &types.LegacyTx{
	Nonce:    1,
	Value:    big.NewInt(8),
	GasPrice: big.NewInt(params.InitialBaseFee),
	Gas:      params.TxGas,
	To:       &common.Address{2},
})

func newTestBackend(t *testing.T) (*node.Node, []*types.Block) {
	// Generate test chain.
	blocks := generateTestChain()

	// Create node
	n, err := node.New(&node.Config{})
	if err != nil {
		t.Fatalf("can't create new node: %v", err)
	}
	// Create Ethereum Service
	config := &ethconfig.Config{Genesis: genesis}
	config.Ethash.PowMode = ethash.ModeFake
	ethservice, err := eth.New(n, config)
	if err != nil {
		t.Fatalf("can't create new ethereum service: %v", err)
	}
	n.RegisterAPIs(tracers.APIs(ethservice.APIBackend))
	// Import the test chain.
	if err := n.Start(); err != nil {
		t.Fatalf("can't start test node: %v", err)
	}
	if _, err := ethservice.BlockChain().InsertChain(blocks[1:]); err != nil {
		t.Fatalf("can't import test blocks: %v", err)
	}
	return n, blocks
}

<<<<<<< HEAD
func generateTestChain() (*genesisT.Genesis, []*types.Block) {
	db := rawdb.NewMemoryDatabase()
	config := params.AllEthashProtocolChanges
	genesis := &genesisT.Genesis{
		Config:    config,
		Alloc:     genesisT.GenesisAlloc{testAddr: {Balance: testBalance}},
		ExtraData: []byte("test genesis"),
		Timestamp: 9000,
		BaseFee:   big.NewInt(vars.InitialBaseFee),
	}
=======
func generateTestChain() []*types.Block {
	db := rawdb.NewMemoryDatabase()
>>>>>>> 8be800ff
	generate := func(i int, g *core.BlockGen) {
		g.OffsetTime(5)
		g.SetExtra([]byte("test"))
		if i == 1 {
			// Test transactions are included in block #2.
			g.AddTx(testTx1)
			g.AddTx(testTx2)
		}
	}
	gblock := core.GenesisToBlock(genesis, db)
	engine := ethash.NewFaker()
	blocks, _ := core.GenerateChain(genesis.Config, gblock, engine, db, 2, generate)
	blocks = append([]*types.Block{gblock}, blocks...)
	return blocks
}

func TestEthClient(t *testing.T) {
	backend, chain := newTestBackend(t)
	client, _ := backend.Attach()
	defer backend.Close()
	defer client.Close()

	tests := map[string]struct {
		test func(t *testing.T)
	}{
		"Header": {
			func(t *testing.T) { testHeader(t, chain, client) },
		},
		"BalanceAt": {
			func(t *testing.T) { testBalanceAt(t, client) },
		},
		"TxInBlockInterrupted": {
			func(t *testing.T) { testTransactionInBlockInterrupted(t, client) },
		},
		"ChainID": {
			func(t *testing.T) { testChainID(t, client) },
		},
		"GetBlock": {
			func(t *testing.T) { testGetBlock(t, client) },
		},
		"StatusFunctions": {
			func(t *testing.T) { testStatusFunctions(t, client) },
		},
		"CallContract": {
			func(t *testing.T) { testCallContract(t, client) },
		},
		"AtFunctions": {
			func(t *testing.T) { testAtFunctions(t, client) },
		},
		"TransactionSender": {
			func(t *testing.T) { testTransactionSender(t, client) },
		},
	}

	t.Parallel()
	for name, tt := range tests {
		t.Run(name, tt.test)
	}
}

func testHeader(t *testing.T, chain []*types.Block, client *rpc.Client) {
	tests := map[string]struct {
		block   *big.Int
		want    *types.Header
		wantErr error
	}{
		"genesis": {
			block: big.NewInt(0),
			want:  chain[0].Header(),
		},
		"first_block": {
			block: big.NewInt(1),
			want:  chain[1].Header(),
		},
		"future_block": {
			block:   big.NewInt(1000000000),
			want:    nil,
			wantErr: ethereum.NotFound,
		},
	}
	for name, tt := range tests {
		t.Run(name, func(t *testing.T) {
			ec := NewClient(client)
			ctx, cancel := context.WithTimeout(context.Background(), 100*time.Millisecond)
			defer cancel()

			got, err := ec.HeaderByNumber(ctx, tt.block)
			if !errors.Is(err, tt.wantErr) {
				t.Fatalf("HeaderByNumber(%v) error = %q, want %q", tt.block, err, tt.wantErr)
			}
			if got != nil && got.Number != nil && got.Number.Sign() == 0 {
				got.Number = big.NewInt(0) // hack to make DeepEqual work
			}
			if !reflect.DeepEqual(got, tt.want) {
				t.Fatalf("HeaderByNumber(%v)\n   = %v\nwant %v", tt.block, got, tt.want)
			}
		})
	}
}

func testBalanceAt(t *testing.T, client *rpc.Client) {
	tests := map[string]struct {
		account common.Address
		block   *big.Int
		want    *big.Int
		wantErr error
	}{
		"valid_account_genesis": {
			account: testAddr,
			block:   big.NewInt(0),
			want:    testBalance,
		},
		"valid_account": {
			account: testAddr,
			block:   big.NewInt(1),
			want:    testBalance,
		},
		"non_existent_account": {
			account: common.Address{1},
			block:   big.NewInt(1),
			want:    big.NewInt(0),
		},
		"future_block": {
			account: testAddr,
			block:   big.NewInt(1000000000),
			want:    big.NewInt(0),
			wantErr: errors.New("header not found"),
		},
	}
	for name, tt := range tests {
		t.Run(name, func(t *testing.T) {
			ec := NewClient(client)
			ctx, cancel := context.WithTimeout(context.Background(), 100*time.Millisecond)
			defer cancel()

			got, err := ec.BalanceAt(ctx, tt.account, tt.block)
			if tt.wantErr != nil && (err == nil || err.Error() != tt.wantErr.Error()) {
				t.Fatalf("BalanceAt(%x, %v) error = %q, want %q", tt.account, tt.block, err, tt.wantErr)
			}
			if got.Cmp(tt.want) != 0 {
				t.Fatalf("BalanceAt(%x, %v) = %v, want %v", tt.account, tt.block, got, tt.want)
			}
		})
	}
}

func TestHeader_TxesUnclesNotEmpty(t *testing.T) {
	backend, _ := newTestBackend(t)
	client, _ := backend.Attach()
	defer backend.Close()
	defer client.Close()

	ctx, cancel := context.WithTimeout(context.Background(), 100*time.Millisecond)
	defer cancel()

	res := make(map[string]interface{})
	err := client.CallContext(ctx, &res, "eth_getBlockByNumber", "latest", false)
	if err != nil {
		log.Fatalln(err)
	}

	// Sanity check response
	if v, ok := res["number"]; !ok {
		t.Fatal("missing 'number' field")
	} else if n, err := hexutil.DecodeBig(v.(string)); err != nil || n == nil {
		t.Fatal(err)
	} else if n.Cmp(big.NewInt(1)) != 0 {
		t.Fatalf("unexpected 'latest' block number: %v", n)
	}
	// 'transactions' key should exist as []
	if v, ok := res["transactions"]; !ok {
		t.Fatal("missing transactions field")
	} else if len(v.([]interface{})) != 0 {
		t.Fatal("'transactions' value not []")
	}
	// 'uncles' key should exist as []
	if v, ok := res["uncles"]; !ok {
		t.Fatal("missing uncles field")
	} else if len(v.([]interface{})) != 0 {
		t.Fatal("'uncles' value not []'")
	}
}

func testTransactionInBlockInterrupted(t *testing.T, client *rpc.Client) {
	ec := NewClient(client)

	// Get current block by number.
	block, err := ec.BlockByNumber(context.Background(), nil)
	if err != nil {
		t.Fatalf("unexpected error: %v", err)
	}

	// Test tx in block interupted.
	ctx, cancel := context.WithCancel(context.Background())
	cancel()
	tx, err := ec.TransactionInBlock(ctx, block.Hash(), 0)
	if tx != nil {
		t.Fatal("transaction should be nil")
	}
	if err == nil || err == ethereum.NotFound {
		t.Fatal("error should not be nil/notfound")
	}

	// Test tx in block not found.
	if _, err := ec.TransactionInBlock(context.Background(), block.Hash(), 20); err != ethereum.NotFound {
		t.Fatal("error should be ethereum.NotFound")
	}
}

func testChainID(t *testing.T, client *rpc.Client) {
	ec := NewClient(client)
	id, err := ec.ChainID(context.Background())
	if err != nil {
		t.Fatalf("unexpected error: %v", err)
	}
	if id == nil || id.Cmp(params.AllEthashProtocolChanges.ChainID) != 0 {
		t.Fatalf("ChainID returned wrong number: %+v", id)
	}
}

func testGetBlock(t *testing.T, client *rpc.Client) {
	ec := NewClient(client)

	// Get current block number
	blockNumber, err := ec.BlockNumber(context.Background())
	if err != nil {
		t.Fatalf("unexpected error: %v", err)
	}
	if blockNumber != 2 {
		t.Fatalf("BlockNumber returned wrong number: %d", blockNumber)
	}
	// Get current block by number
	block, err := ec.BlockByNumber(context.Background(), new(big.Int).SetUint64(blockNumber))
	if err != nil {
		t.Fatalf("unexpected error: %v", err)
	}
	if block.NumberU64() != blockNumber {
		t.Fatalf("BlockByNumber returned wrong block: want %d got %d", blockNumber, block.NumberU64())
	}
	// Get current block by hash
	blockH, err := ec.BlockByHash(context.Background(), block.Hash())
	if err != nil {
		t.Fatalf("unexpected error: %v", err)
	}
	if block.Hash() != blockH.Hash() {
		t.Fatalf("BlockByHash returned wrong block: want %v got %v", block.Hash().Hex(), blockH.Hash().Hex())
	}
	// Get header by number
	header, err := ec.HeaderByNumber(context.Background(), new(big.Int).SetUint64(blockNumber))
	if err != nil {
		t.Fatalf("unexpected error: %v", err)
	}
	if block.Header().Hash() != header.Hash() {
		t.Fatalf("HeaderByNumber returned wrong header: want %v got %v", block.Header().Hash().Hex(), header.Hash().Hex())
	}
	// Get header by hash
	headerH, err := ec.HeaderByHash(context.Background(), block.Hash())
	if err != nil {
		t.Fatalf("unexpected error: %v", err)
	}
	if block.Header().Hash() != headerH.Hash() {
		t.Fatalf("HeaderByHash returned wrong header: want %v got %v", block.Header().Hash().Hex(), headerH.Hash().Hex())
	}
}

func testStatusFunctions(t *testing.T, client *rpc.Client) {
	ec := NewClient(client)

	// Sync progress
	progress, err := ec.SyncProgress(context.Background())
	if err != nil {
		t.Fatalf("unexpected error: %v", err)
	}
	if progress != nil {
		t.Fatalf("unexpected progress: %v", progress)
	}

	// NetworkID
	networkID, err := ec.NetworkID(context.Background())
	if err != nil {
		t.Fatalf("unexpected error: %v", err)
	}
	if networkID.Cmp(big.NewInt(0)) != 0 {
		t.Fatalf("unexpected networkID: %v", networkID)
	}

	// SuggestGasPrice
	gasPrice, err := ec.SuggestGasPrice(context.Background())
	if err != nil {
		t.Fatalf("unexpected error: %v", err)
	}
	if gasPrice.Cmp(big.NewInt(1000000000)) != 0 {
		t.Fatalf("unexpected gas price: %v", gasPrice)
	}

	// SuggestGasTipCap
	gasTipCap, err := ec.SuggestGasTipCap(context.Background())
	if err != nil {
		t.Fatalf("unexpected error: %v", err)
	}
	if gasTipCap.Cmp(big.NewInt(234375000)) != 0 {
		t.Fatalf("unexpected gas tip cap: %v", gasTipCap)
	}
}

func testCallContract(t *testing.T, client *rpc.Client) {
	ec := NewClient(client)

	// EstimateGas
	msg := ethereum.CallMsg{
		From:  testAddr,
		To:    &common.Address{},
		Gas:   21000,
		Value: big.NewInt(1),
	}
	gas, err := ec.EstimateGas(context.Background(), msg)
	if err != nil {
		t.Fatalf("unexpected error: %v", err)
	}
	if gas != 21000 {
		t.Fatalf("unexpected gas price: %v", gas)
	}
	// CallContract
	if _, err := ec.CallContract(context.Background(), msg, big.NewInt(1)); err != nil {
		t.Fatalf("unexpected error: %v", err)
	}
	// PendingCallCOntract
	if _, err := ec.PendingCallContract(context.Background(), msg); err != nil {
		t.Fatalf("unexpected error: %v", err)
	}
}

func testAtFunctions(t *testing.T, client *rpc.Client) {
	ec := NewClient(client)

	// send a transaction for some interesting pending status
	sendTransaction(ec)
	time.Sleep(100 * time.Millisecond)

	// Check pending transaction count
	pending, err := ec.PendingTransactionCount(context.Background())
	if err != nil {
		t.Fatalf("unexpected error: %v", err)
	}
	if pending != 1 {
		t.Fatalf("unexpected pending, wanted 1 got: %v", pending)
	}
	// Query balance
	balance, err := ec.BalanceAt(context.Background(), testAddr, nil)
	if err != nil {
		t.Fatalf("unexpected error: %v", err)
	}
	penBalance, err := ec.PendingBalanceAt(context.Background(), testAddr)
	if err != nil {
		t.Fatalf("unexpected error: %v", err)
	}
	if balance.Cmp(penBalance) == 0 {
		t.Fatalf("unexpected balance: %v %v", balance, penBalance)
	}
	// NonceAt
	nonce, err := ec.NonceAt(context.Background(), testAddr, nil)
	if err != nil {
		t.Fatalf("unexpected error: %v", err)
	}
	penNonce, err := ec.PendingNonceAt(context.Background(), testAddr)
	if err != nil {
		t.Fatalf("unexpected error: %v", err)
	}
	if penNonce != nonce+1 {
		t.Fatalf("unexpected nonce: %v %v", nonce, penNonce)
	}
	// StorageAt
	storage, err := ec.StorageAt(context.Background(), testAddr, common.Hash{}, nil)
	if err != nil {
		t.Fatalf("unexpected error: %v", err)
	}
	penStorage, err := ec.PendingStorageAt(context.Background(), testAddr, common.Hash{})
	if err != nil {
		t.Fatalf("unexpected error: %v", err)
	}
	if !bytes.Equal(storage, penStorage) {
		t.Fatalf("unexpected storage: %v %v", storage, penStorage)
	}
	// CodeAt
	code, err := ec.CodeAt(context.Background(), testAddr, nil)
	if err != nil {
		t.Fatalf("unexpected error: %v", err)
	}
	penCode, err := ec.PendingCodeAt(context.Background(), testAddr)
	if err != nil {
		t.Fatalf("unexpected error: %v", err)
	}
	if !bytes.Equal(code, penCode) {
		t.Fatalf("unexpected code: %v %v", code, penCode)
	}
}

func testTransactionSender(t *testing.T, client *rpc.Client) {
	ec := NewClient(client)
	ctx := context.Background()

	// Retrieve testTx1 via RPC.
	block2, err := ec.HeaderByNumber(ctx, big.NewInt(2))
	if err != nil {
		t.Fatal("can't get block 1:", err)
	}
	tx1, err := ec.TransactionInBlock(ctx, block2.Hash(), 0)
	if err != nil {
		t.Fatal("can't get tx:", err)
	}
	if tx1.Hash() != testTx1.Hash() {
		t.Fatalf("wrong tx hash %v, want %v", tx1.Hash(), testTx1.Hash())
	}

	// The sender address is cached in tx1, so no additional RPC should be required in
	// TransactionSender. Ensure the server is not asked by canceling the context here.
	canceledCtx, cancel := context.WithCancel(context.Background())
	cancel()
	sender1, err := ec.TransactionSender(canceledCtx, tx1, block2.Hash(), 0)
	if err != nil {
		t.Fatal(err)
	}
	if sender1 != testAddr {
		t.Fatal("wrong sender:", sender1)
	}

	// Now try to get the sender of testTx2, which was not fetched through RPC.
	// TransactionSender should query the server here.
	sender2, err := ec.TransactionSender(ctx, testTx2, block2.Hash(), 1)
	if err != nil {
		t.Fatal(err)
	}
	if sender2 != testAddr {
		t.Fatal("wrong sender:", sender2)
	}
}

func sendTransaction(ec *Client) error {
	chainID, err := ec.ChainID(context.Background())
	if err != nil {
		return err
	}
<<<<<<< HEAD
	// Create transaction
	tx := types.NewTransaction(0, common.Address{1}, big.NewInt(1), 22000, big.NewInt(vars.InitialBaseFee), nil)
	signer := types.LatestSignerForChainID(chainID)
	signature, err := crypto.Sign(signer.Hash(tx).Bytes(), testKey)
=======
	nonce, err := ec.PendingNonceAt(context.Background(), testAddr)
>>>>>>> 8be800ff
	if err != nil {
		return err
	}

	signer := types.LatestSignerForChainID(chainID)
	tx, err := types.SignNewTx(testKey, signer, &types.LegacyTx{
		Nonce:    nonce,
		To:       &common.Address{2},
		Value:    big.NewInt(1),
		Gas:      22000,
		GasPrice: big.NewInt(params.InitialBaseFee),
	})
	if err != nil {
		return err
	}
<<<<<<< HEAD
	// Send transaction
	return ec.SendTransaction(context.Background(), signedTx)
}

func TestRPCDiscover(t *testing.T) {
	backend, _ := newTestBackend(t)
	client, _ := backend.Attach()
	defer backend.Close()
	defer client.Close()

	var res meta_schema.OpenrpcDocument
	err := client.Call(&res, "rpc.discover")
	if err != nil {
		t.Fatal(err)
	}

	sliceContains := func(sl []string, str string) bool {
		for _, s := range sl {
			if str == s {
				return true
			}
		}
		return false
	}

	responseMethods := func() (names []string) {
		for _, m := range *res.Methods {
			names = append(names, string(*m.Name))
		}
		return
	}()

	over, under := []string{}, []string{}

	// under: methods which exist in the response document,
	// but are not contained in the canonical hardcoded list below
	for _, name := range responseMethods {
		if !sliceContains(allRPCMethods, name) {
			under = append(under, name)
		}
	}

	// over: methods which DO NOT exist in the response document,
	// but ARE contained in the canonical hardcoded list below
	for _, name := range allRPCMethods {
		if !sliceContains(responseMethods, name) {
			over = append(over, name)
		}
	}

	if len(over) > 0 || len(under) > 0 {
		t.Fatalf("over: %v, under: %v", over, under)
	}
}

func subscriptionTestSetup(t *testing.T) (genesisBlock *genesisT.Genesis, backend *node.Node) {
	// Generate test chain.
	// Code largely taken from generateTestChain()
	chainConfig := params.TestChainConfig
	genesis := &genesisT.Genesis{
		Config:    chainConfig,
		Alloc:     genesisT.GenesisAlloc{testAddr: {Balance: testBalance}},
		ExtraData: []byte("test genesis"),
		Timestamp: 9000,
	}

	// Create node
	// Code largely taken from newTestBackend(t)
	backend, err := node.New(&node.Config{})
	if err != nil {
		t.Fatalf("can't create new node: %v", err)
	}

	// Create Ethereum Service
	config := &eth.Config{Genesis: genesis}
	config.Ethash.PowMode = ethash.ModeFake

	return genesis, backend
}

func TestEthSubscribeNewSideHeads(t *testing.T) {

	genesis, backend := subscriptionTestSetup(t)

	db := rawdb.NewMemoryDatabase()
	chainConfig := genesis.Config

	gblock := core.GenesisToBlock(genesis, db)
	engine := ethash.NewFaker()
	originalBlocks, _ := core.GenerateChain(chainConfig, gblock, engine, db, 10, func(i int, gen *core.BlockGen) {
		gen.OffsetTime(5)
		gen.SetExtra([]byte("test"))
	})
	originalBlocks = append([]*types.Block{gblock}, originalBlocks...)

	// Create Ethereum Service
	config := &eth.Config{Genesis: genesis}
	config.Ethash.PowMode = ethash.ModeFake
	ethservice, err := eth.New(backend, config)
	if err != nil {
		t.Fatalf("can't create new ethereum service: %v", err)
	}

	// Import the test chain.
	if err := backend.Start(); err != nil {
		t.Fatalf("can't start test node: %v", err)
	}
	if _, err := ethservice.BlockChain().InsertChain(originalBlocks[1:]); err != nil {
		t.Fatalf("can't import test blocks: %v", err)
	}

	// Create the client and newSideHeads subscription.
	client, err := backend.Attach()
	defer backend.Close()
	defer client.Close()
	if err != nil {
		t.Fatal(err)
	}
	ec := NewClient(client)
	defer ec.Close()

	sideHeadCh := make(chan *types.Header)
	sub, err := ec.SubscribeNewSideHead(context.Background(), sideHeadCh)
	if err != nil {
		t.Fatal(err)
	}
	defer sub.Unsubscribe()

	// Create and import the second-seen chain.
	replacementBlocks, _ := core.GenerateChain(chainConfig, originalBlocks[len(originalBlocks)-5], ethservice.Engine(), db, 5, func(i int, gen *core.BlockGen) {
		gen.OffsetTime(-9) // difficulty++
	})
	if _, err := ethservice.BlockChain().InsertChain(replacementBlocks); err != nil {
		t.Fatalf("can't import test blocks: %v", err)
	}

	headersOf := func(bs []*types.Block) (headers []*types.Header) {
		for _, b := range bs {
			headers = append(headers, b.Header())
		}
		return
	}

	expectations := []*types.Header{}

	// Why do we expect the replacement (second-seen) blocks reported as side events?
	// Because they'll be inserted in ascending order, and until their segment exceeds the total difficulty
	// of the incumbent chain, they won't achieve canonical status, despite having greater difficulty per block
	// (see the time offset in the block generator function above).
	expectations = append(expectations, headersOf(replacementBlocks[:3])...)

	// Once the replacement blocks exceed the total difficulty of the original chain, the
	// blocks they replace will be reported as side chain events.
	expectations = append(expectations, headersOf(originalBlocks[7:])...)

	// This is illustrated in the logs called below.
	for i, b := range originalBlocks {
		t.Log("incumbent", i, b.NumberU64(), b.Hash().Hex()[:8])
	}
	for i, b := range replacementBlocks {
		t.Log("replacement", i, b.NumberU64(), b.Hash().Hex()[:8])
	}

	const timeoutDura = 5 * time.Second
	timeout := time.NewTimer(timeoutDura)

	got := []*types.Header{}
waiting:
	for {
		select {
		case head := <-sideHeadCh:
			t.Log("<-newSideHeads", head.Number.Uint64(), head.Hash().Hex()[:8])
			got = append(got, head)
			if len(got) == len(expectations) {
				timeout.Stop()
				break waiting
			}
			timeout.Reset(timeoutDura)
		case err := <-sub.Err():
			t.Fatal(err)
		case <-timeout.C:
			t.Fatal("timed out")
		}
	}
	for i, b := range expectations {
		if got[i] == nil {
			t.Error("missing expected header (test will improvise a fake value)")
			// Set a nonzero value so I don't have to refactor this...
			got[i] = &types.Header{Number: big.NewInt(math.MaxInt64)}
		}
		if got[i].Number.Uint64() != b.Number.Uint64() {
			t.Errorf("number: want: %d, got: %d", b.Number.Uint64(), got[i].Number.Uint64())
		} else if got[i].Hash() != b.Hash() {
			t.Errorf("hash: want: %s, got: %s", b.Hash().Hex()[:8], got[i].Hash().Hex()[:8])
		}
	}
}

// mustNewTestBackend is the same logic as newTestBackend(t *testing.T) but without the testing.T argument.
// This function is used exclusively for the benchmarking tests, and will panic if it encounters an error.
func mustNewTestBackend() (*node.Node, []*types.Block) {
	// Generate test chain.
	genesis, blocks := generateTestChain()
	// Create node
	n, err := node.New(&node.Config{})
	if err != nil {
		panic(fmt.Sprintf("can't create new node: %v", err))
	}
	// Create Ethereum Service
	config := &eth.Config{Genesis: genesis}
	config.Ethash.PowMode = ethash.ModeFake
	ethservice, err := eth.New(n, config)
	if err != nil {
		panic(fmt.Sprintf("can't create new ethereum service: %v", err))
	}
	// Import the test chain.
	if err := n.Start(); err != nil {
		panic(fmt.Sprintf("can't start test node: %v", err))
	}
	if _, err := ethservice.BlockChain().InsertChain(blocks[1:]); err != nil {
		panic(fmt.Sprintf("can't import test blocks: %v", err))
	}
	return n, blocks
}

// BenchmarkRPC_Discover shows that rpc.discover by reflection is slow.
func BenchmarkRPC_Discover(b *testing.B) {
	backend, _ := mustNewTestBackend()
	client, _ := backend.Attach()
	defer backend.Close()
	defer client.Close()

	b.ResetTimer()
	for i := 0; i < b.N; i++ {
		var res meta_schema.OpenrpcDocument
		err := client.Call(&res, "rpc.discover")
		if err != nil {
			b.Fatal(err)
		}
	}
}

// BenchmarkRPC_BlockNumber shows that eth_blockNumber is a lot faster than rpc.discover.
func BenchmarkRPC_BlockNumber(b *testing.B) {
	backend, _ := mustNewTestBackend()
	client, _ := backend.Attach()
	defer backend.Close()
	defer client.Close()

	b.ResetTimer()
	for i := 0; i < b.N; i++ {
		var res hexutil.Uint64
		err := client.Call(&res, "eth_blockNumber")
		if err != nil {
			b.Fatalf("unexpected error: %v", err)
		}
	}
}

// allRPCMethods lists all methods exposed over JSONRPC.
var allRPCMethods = []string{
	"admin_addPeer",
	"admin_addTrustedPeer",
	"admin_datadir",
	"admin_ecbp1100",
	"admin_exportChain",
	"admin_importChain",
	"admin_maxPeers",
	"admin_nodeInfo",
	"admin_peers",
	"admin_peerEvents",
	"admin_removePeer",
	"admin_removeTrustedPeer",
	"admin_startHTTP",
	"admin_startRPC",
	"admin_startWS",
	"admin_stopHTTP",
	"admin_stopRPC",
	"admin_stopWS",
	"debug_accountRange",
	"debug_backtraceAt",
	"debug_blockProfile",
	"debug_chaindbCompact",
	"debug_chaindbProperty",
	"debug_cpuProfile",
	"debug_dumpBlock",
	"debug_freeOSMemory",
	"debug_gcStats",
	"debug_getAccessibleState",
	"debug_getBadBlocks",
	"debug_getBlockRlp",
	"debug_getHeaderRlp",
	"debug_getModifiedAccountsByHash",
	"debug_getModifiedAccountsByNumber",
	"debug_goTrace",
	"debug_intermediateRoots",
	"debug_memStats",
	"debug_mutexProfile",
	"debug_preimage",
	"debug_printBlock",
	"debug_removePendingTransaction",
	"debug_seedHash",
	"debug_setBlockProfileRate",
	"debug_setGCPercent",
	"debug_setHead",
	"debug_setMutexProfileFraction",
	"debug_stacks",
	"debug_standardTraceBadBlockToFile",
	"debug_standardTraceBlockToFile",
	"debug_startCPUProfile",
	"debug_startGoTrace",
	"debug_stopCPUProfile",
	"debug_stopGoTrace",
	"debug_storageRangeAt",
	"debug_subscribe",
	"debug_testSignCliqueBlock",
	"debug_traceBadBlock",
	"debug_traceBlock",
	"debug_traceBlockByHash",
	"debug_traceBlockByNumber",
	"debug_traceBlockFromFile",
	"debug_traceCall",
	"debug_traceCallMany",
	"debug_traceChain",
	"debug_traceTransaction",
	"debug_unsubscribe",
	"debug_verbosity",
	"debug_vmodule",
	"debug_writeBlockProfile",
	"debug_writeMemProfile",
	"debug_writeMutexProfile",
	"eth_accounts",
	"eth_blockNumber",
	"eth_call",
	"eth_chainId",
	"eth_coinbase",
	"eth_createAccessList",
	"eth_estimateGas",
	"eth_etherbase",
	"eth_feeHistory",
	"eth_fillTransaction",
	"eth_gasPrice",
	"eth_getBalance",
	"eth_getBlockByHash",
	"eth_getBlockByNumber",
	"eth_getBlockTransactionCountByHash",
	"eth_getBlockTransactionCountByNumber",
	"eth_getCode",
	"eth_getFilterChanges",
	"eth_getFilterLogs",
	"eth_getHashrate",
	"eth_getHeaderByHash",
	"eth_getHeaderByNumber",
	"eth_getLogs",
	"eth_getProof",
	"eth_getRawTransactionByBlockHashAndIndex",
	"eth_getRawTransactionByBlockNumberAndIndex",
	"eth_getRawTransactionByHash",
	"eth_getStorageAt",
	"eth_getTransactionByBlockHashAndIndex",
	"eth_getTransactionByBlockNumberAndIndex",
	"eth_getTransactionByHash",
	"eth_getTransactionCount",
	"eth_getTransactionReceipt",
	"eth_getUncleByBlockHashAndIndex",
	"eth_getUncleByBlockNumberAndIndex",
	"eth_getUncleCountByBlockHash",
	"eth_getUncleCountByBlockNumber",
	"eth_getWork",
	"eth_hashrate",
	"eth_logs",
	"eth_maxPriorityFeePerGas",
	"eth_mining",
	"eth_newBlockFilter",
	"eth_newHeads",
	"eth_newSideBlockFilter",
	"eth_newSideHeads",
	"eth_newFilter",
	"eth_newPendingTransactionFilter",
	"eth_newPendingTransactions",
	"eth_pendingTransactions",
	"eth_resend",
	"eth_sendRawTransaction",
	"eth_sendTransaction",
	"eth_sign",
	"eth_signTransaction",
	"eth_submitHashrate",
	"eth_submitWork",
	"eth_subscribe",
	"eth_syncing",
	"eth_uninstallFilter",
	"eth_unsubscribe",
	"ethash_getHashrate",
	"ethash_getWork",
	"ethash_submitHashrate",
	"ethash_submitWork",
	"miner_setEtherbase",
	"miner_setExtra",
	"miner_setGasLimit",
	"miner_setGasPrice",
	"miner_setRecommitInterval",
	"miner_start",
	"miner_stop",
	"net_listening",
	"net_peerCount",
	"net_version",
	"personal_deriveAccount",
	"personal_ecRecover",
	"personal_importRawKey",
	"personal_initializeWallet",
	"personal_listAccounts",
	"personal_listWallets",
	"personal_lockAccount",
	"personal_newAccount",
	"personal_openWallet",
	"personal_sendTransaction",
	"personal_sign",
	"personal_signAndSendTransaction",
	"personal_signTransaction",
	"personal_unlockAccount",
	"personal_unpair",
	"trace_block",
	"trace_call",
	"trace_callMany",
	"trace_filter",
	"trace_subscribe",
	"trace_transaction",
	"trace_unsubscribe",
	"txpool_content",
	"txpool_contentFrom",
	"txpool_inspect",
	"txpool_status",
	"web3_clientVersion",
	"web3_sha3",
=======
	return ec.SendTransaction(context.Background(), tx)
>>>>>>> 8be800ff
}<|MERGE_RESOLUTION|>--- conflicted
+++ resolved
@@ -245,8 +245,7 @@
 	return n, blocks
 }
 
-<<<<<<< HEAD
-func generateTestChain() (*genesisT.Genesis, []*types.Block) {
+func generateTestChain() []*types.Block {
 	db := rawdb.NewMemoryDatabase()
 	config := params.AllEthashProtocolChanges
 	genesis := &genesisT.Genesis{
@@ -256,10 +255,6 @@
 		Timestamp: 9000,
 		BaseFee:   big.NewInt(vars.InitialBaseFee),
 	}
-=======
-func generateTestChain() []*types.Block {
-	db := rawdb.NewMemoryDatabase()
->>>>>>> 8be800ff
 	generate := func(i int, g *core.BlockGen) {
 		g.OffsetTime(5)
 		g.SetExtra([]byte("test"))
@@ -702,14 +697,7 @@
 	if err != nil {
 		return err
 	}
-<<<<<<< HEAD
-	// Create transaction
-	tx := types.NewTransaction(0, common.Address{1}, big.NewInt(1), 22000, big.NewInt(vars.InitialBaseFee), nil)
-	signer := types.LatestSignerForChainID(chainID)
-	signature, err := crypto.Sign(signer.Hash(tx).Bytes(), testKey)
-=======
 	nonce, err := ec.PendingNonceAt(context.Background(), testAddr)
->>>>>>> 8be800ff
 	if err != nil {
 		return err
 	}
@@ -720,14 +708,12 @@
 		To:       &common.Address{2},
 		Value:    big.NewInt(1),
 		Gas:      22000,
-		GasPrice: big.NewInt(params.InitialBaseFee),
+		GasPrice: big.NewInt(vars.InitialBaseFee),
 	})
 	if err != nil {
 		return err
 	}
-<<<<<<< HEAD
-	// Send transaction
-	return ec.SendTransaction(context.Background(), signedTx)
+	return ec.SendTransaction(context.Background(), tx)
 }
 
 func TestRPCDiscover(t *testing.T) {
@@ -1160,7 +1146,4 @@
 	"txpool_status",
 	"web3_clientVersion",
 	"web3_sha3",
-=======
-	return ec.SendTransaction(context.Background(), tx)
->>>>>>> 8be800ff
 }