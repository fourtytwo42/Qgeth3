--- conflicted
+++ resolved
@@ -27,6 +27,7 @@
 	"github.com/ethereum/go-ethereum/common"
 	"github.com/ethereum/go-ethereum/consensus/ethash"
 	"github.com/ethereum/go-ethereum/core"
+	"github.com/ethereum/go-ethereum/core/rawdb"
 	"github.com/ethereum/go-ethereum/core/types"
 	"github.com/ethereum/go-ethereum/crypto"
 	"github.com/ethereum/go-ethereum/eth"
@@ -78,19 +79,10 @@
 	return n, blocks
 }
 
-<<<<<<< HEAD
 func generateTestChain() (*genesisT.Genesis, []*types.Block) {
-	db := rawdb.NewMemoryDatabase()
-	config := params.AllEthashProtocolChanges
 	genesis := &genesisT.Genesis{
-		Config:    config,
+		Config:    params.AllEthashProtocolChanges,
 		Alloc:     genesisT.GenesisAlloc{testAddr: {Balance: testBalance, Storage: map[common.Hash]common.Hash{testSlot: testValue}}},
-=======
-func generateTestChain() (*core.Genesis, []*types.Block) {
-	genesis := &core.Genesis{
-		Config:    params.AllEthashProtocolChanges,
-		Alloc:     core.GenesisAlloc{testAddr: {Balance: testBalance, Storage: map[common.Hash]common.Hash{testSlot: testValue}}},
->>>>>>> 18b641b0
 		ExtraData: []byte("test genesis"),
 		Timestamp: 9000,
 	}
@@ -98,15 +90,9 @@
 		g.OffsetTime(5)
 		g.SetExtra([]byte("test"))
 	}
-<<<<<<< HEAD
-	gblock := core.GenesisToBlock(genesis, db)
-	engine := ethash.NewFaker()
-	blocks, _ := core.GenerateChain(config, gblock, engine, db, 1, generate)
-	blocks = append([]*types.Block{gblock}, blocks...)
-=======
 	_, blocks, _ := core.GenerateChainWithGenesis(genesis, ethash.NewFaker(), 1, generate)
-	blocks = append([]*types.Block{genesis.ToBlock()}, blocks...)
->>>>>>> 18b641b0
+	genesisBlock := core.MustCommitGenesis(rawdb.NewMemoryDatabase(), genesis)
+	blocks = append([]*types.Block{genesisBlock}, blocks...)
 	return genesis, blocks
 }
 
