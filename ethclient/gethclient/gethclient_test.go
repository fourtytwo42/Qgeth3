// Copyright 2021 The go-ethereum Authors
// This file is part of the go-ethereum library.
//
// The go-ethereum library is free software: you can redistribute it and/or modify
// it under the terms of the GNU Lesser General Public License as published by
// the Free Software Foundation, either version 3 of the License, or
// (at your option) any later version.
//
// The go-ethereum library is distributed in the hope that it will be useful,
// but WITHOUT ANY WARRANTY; without even the implied warranty of
// MERCHANTABILITY or FITNESS FOR A PARTICULAR PURPOSE. See the
// GNU Lesser General Public License for more details.
//
// You should have received a copy of the GNU Lesser General Public License
// along with the go-ethereum library. If not, see <http://www.gnu.org/licenses/>.

package gethclient

import (
	"bytes"
	"context"
	"encoding/json"
	"math/big"
	"testing"

	"github.com/ethereum/go-ethereum"
	"github.com/ethereum/go-ethereum/common"
	"github.com/ethereum/go-ethereum/consensus/ethash"
	"github.com/ethereum/go-ethereum/core"
	"github.com/ethereum/go-ethereum/core/rawdb"
	"github.com/ethereum/go-ethereum/core/types"
	"github.com/ethereum/go-ethereum/crypto"
	"github.com/ethereum/go-ethereum/eth"
	"github.com/ethereum/go-ethereum/eth/ethconfig"
	"github.com/ethereum/go-ethereum/eth/filters"
	"github.com/ethereum/go-ethereum/ethclient"
	"github.com/ethereum/go-ethereum/node"
	"github.com/ethereum/go-ethereum/params"
	"github.com/ethereum/go-ethereum/params/types/genesisT"
	"github.com/ethereum/go-ethereum/rpc"
	"github.com/ethereum/go-ethereum/trie"
)

var (
	testKey, _   = crypto.HexToECDSA("b71c71a67e1177ad4e901695e1b4b9ee17ae16c6668d313eac2f96dbcda3f291")
	testAddr     = crypto.PubkeyToAddress(testKey.PublicKey)
	testContract = common.HexToAddress("0xbeef")
	testEmpty    = common.HexToAddress("0xeeee")
	testSlot     = common.HexToHash("0xdeadbeef")
	testValue    = crypto.Keccak256Hash(testSlot[:])
	testBalance  = big.NewInt(2e15)
)

func newTestBackend(t *testing.T) (*node.Node, []*types.Block) {
	// Generate test chain.
	genesis, blocks := generateTestChain()
	// Create node
	n, err := node.New(&node.Config{})
	if err != nil {
		t.Fatalf("can't create new node: %v", err)
	}
	// Create Ethereum Service
	config := &ethconfig.Config{Genesis: genesis}
	config.Ethash.PowMode = ethash.ModeFake
	ethservice, err := eth.New(n, config)
	if err != nil {
		t.Fatalf("can't create new ethereum service: %v", err)
	}
	filterSystem := filters.NewFilterSystem(ethservice.APIBackend, filters.Config{})
	n.RegisterAPIs([]rpc.API{{
		Namespace: "eth",
		Service:   filters.NewFilterAPI(filterSystem, false),
	}})

	// Import the test chain.
	if err := n.Start(); err != nil {
		t.Fatalf("can't start test node: %v", err)
	}
	if _, err := ethservice.BlockChain().InsertChain(blocks[1:]); err != nil {
		t.Fatalf("can't import test blocks: %v", err)
	}
	return n, blocks
}

func generateTestChain() (*genesisT.Genesis, []*types.Block) {
	genesis := &genesisT.Genesis{
		Config: params.AllEthashProtocolChanges,
<<<<<<< HEAD
		Alloc: genesisT.GenesisAlloc{
=======
		Alloc: types.GenesisAlloc{
>>>>>>> 7f131dcb
			testAddr:     {Balance: testBalance, Storage: map[common.Hash]common.Hash{testSlot: testValue}},
			testContract: {Nonce: 1, Code: []byte{0x13, 0x37}},
			testEmpty:    {Balance: big.NewInt(1)},
		},
		ExtraData: []byte("test genesis"),
		Timestamp: 9000,
	}
	generate := func(i int, g *core.BlockGen) {
		g.OffsetTime(5)
		g.SetExtra([]byte("test"))
	}
	_, blocks, _ := core.GenerateChainWithGenesis(genesis, ethash.NewFaker(), 1, generate)
	mem := rawdb.NewMemoryDatabase()
	genesisBlock := core.MustCommitGenesis(mem, trie.NewDatabase(mem, nil), genesis)
	blocks = append([]*types.Block{genesisBlock}, blocks...)
	return genesis, blocks
}

func TestGethClient(t *testing.T) {
	backend, _ := newTestBackend(t)
	client := backend.Attach()
	defer backend.Close()
	defer client.Close()

	tests := []struct {
		name string
		test func(t *testing.T)
	}{
		{
			"TestGetProof1",
			func(t *testing.T) { testGetProof(t, client, testAddr) },
		}, {
			"TestGetProof2",
			func(t *testing.T) { testGetProof(t, client, testContract) },
		}, {
			"TestGetProofEmpty",
			func(t *testing.T) { testGetProof(t, client, testEmpty) },
		}, {
			"TestGetProofNonExistent",
			func(t *testing.T) { testGetProofNonExistent(t, client) },
		}, {
			"TestGetProofCanonicalizeKeys",
			func(t *testing.T) { testGetProofCanonicalizeKeys(t, client) },
		}, {
			"TestGCStats",
			func(t *testing.T) { testGCStats(t, client) },
		}, {
			"TestMemStats",
			func(t *testing.T) { testMemStats(t, client) },
		}, {
			"TestGetNodeInfo",
			func(t *testing.T) { testGetNodeInfo(t, client) },
		}, {
			"TestSubscribePendingTxHashes",
			func(t *testing.T) { testSubscribePendingTransactions(t, client) },
		}, {
			"TestSubscribePendingTxs",
			func(t *testing.T) { testSubscribeFullPendingTransactions(t, client) },
		}, {
			"TestCallContract",
			func(t *testing.T) { testCallContract(t, client) },
		}, {
			"TestCallContractWithBlockOverrides",
			func(t *testing.T) { testCallContractWithBlockOverrides(t, client) },
		},
		// The testaccesslist is a bit time-sensitive: the newTestBackend imports
		// one block. The `testAcessList` fails if the miner has not yet created a
		// new pending-block after the import event.
		// Hence: this test should be last, execute the tests serially.
		{
			"TestAccessList",
			func(t *testing.T) { testAccessList(t, client) },
		}, {
			"TestSetHead",
			func(t *testing.T) { testSetHead(t, client) },
		},
	}
	for _, tt := range tests {
		t.Run(tt.name, tt.test)
	}
}

func testAccessList(t *testing.T, client *rpc.Client) {
	ec := New(client)
	// Test transfer
	msg := ethereum.CallMsg{
		From:     testAddr,
		To:       &common.Address{},
		Gas:      21000,
		GasPrice: big.NewInt(875000000),
		Value:    big.NewInt(1),
	}
	al, gas, vmErr, err := ec.CreateAccessList(context.Background(), msg)
	if err != nil {
		t.Fatalf("unexpected error: %v", err)
	}
	if vmErr != "" {
		t.Fatalf("unexpected vm error: %v", vmErr)
	}
	if gas != 21000 {
		t.Fatalf("unexpected gas used: %v", gas)
	}
	if len(*al) != 0 {
		t.Fatalf("unexpected length of accesslist: %v", len(*al))
	}
	// Test reverting transaction
	msg = ethereum.CallMsg{
		From:     testAddr,
		To:       nil,
		Gas:      100000,
		GasPrice: big.NewInt(1000000000),
		Value:    big.NewInt(1),
		Data:     common.FromHex("0x608060806080608155fd"),
	}
	al, gas, vmErr, err = ec.CreateAccessList(context.Background(), msg)
	if err != nil {
		t.Fatalf("unexpected error: %v", err)
	}
	if vmErr == "" {
		t.Fatalf("wanted vmErr, got none")
	}
	if gas == 21000 {
		t.Fatalf("unexpected gas used: %v", gas)
	}
	if len(*al) != 1 || al.StorageKeys() != 1 {
		t.Fatalf("unexpected length of accesslist: %v", len(*al))
	}
	// address changes between calls, so we can't test for it.
	if (*al)[0].Address == common.HexToAddress("0x0") {
		t.Fatalf("unexpected address: %v", (*al)[0].Address)
	}
	if (*al)[0].StorageKeys[0] != common.HexToHash("0x0000000000000000000000000000000000000000000000000000000000000081") {
		t.Fatalf("unexpected storage key: %v", (*al)[0].StorageKeys[0])
	}
}

func testGetProof(t *testing.T, client *rpc.Client, addr common.Address) {
	ec := New(client)
	ethcl := ethclient.NewClient(client)
	result, err := ec.GetProof(context.Background(), addr, []string{testSlot.String()}, nil)
	if err != nil {
		t.Fatal(err)
	}
	if result.Address != addr {
		t.Fatalf("unexpected address, have: %v want: %v", result.Address, addr)
	}
	// test nonce
	if nonce, _ := ethcl.NonceAt(context.Background(), addr, nil); result.Nonce != nonce {
		t.Fatalf("invalid nonce, want: %v got: %v", nonce, result.Nonce)
	}
	// test balance
	if balance, _ := ethcl.BalanceAt(context.Background(), addr, nil); result.Balance.Cmp(balance) != 0 {
		t.Fatalf("invalid balance, want: %v got: %v", balance, result.Balance)
	}
	// test storage
	if len(result.StorageProof) != 1 {
		t.Fatalf("invalid storage proof, want 1 proof, got %v proof(s)", len(result.StorageProof))
	}
	for _, proof := range result.StorageProof {
		if proof.Key != testSlot.String() {
			t.Fatalf("invalid storage proof key, want: %q, got: %q", testSlot.String(), proof.Key)
		}
		slotValue, _ := ethcl.StorageAt(context.Background(), addr, common.HexToHash(proof.Key), nil)
		if have, want := common.BigToHash(proof.Value), common.BytesToHash(slotValue); have != want {
			t.Fatalf("addr %x, invalid storage proof value: have: %v, want: %v", addr, have, want)
		}
	}
	// test code
	code, _ := ethcl.CodeAt(context.Background(), addr, nil)
	if have, want := result.CodeHash, crypto.Keccak256Hash(code); have != want {
		t.Fatalf("codehash wrong, have %v want %v ", have, want)
	}
}

func testGetProofCanonicalizeKeys(t *testing.T, client *rpc.Client) {
	ec := New(client)

	// Tests with non-canon input for storage keys.
	// Here we check that the storage key is canonicalized.
	result, err := ec.GetProof(context.Background(), testAddr, []string{"0x0dEadbeef"}, nil)
	if err != nil {
		t.Fatal(err)
	}
	if result.StorageProof[0].Key != "0xdeadbeef" {
		t.Fatalf("wrong storage key encoding in proof: %q", result.StorageProof[0].Key)
	}
	if result, err = ec.GetProof(context.Background(), testAddr, []string{"0x000deadbeef"}, nil); err != nil {
		t.Fatal(err)
	}
	if result.StorageProof[0].Key != "0xdeadbeef" {
		t.Fatalf("wrong storage key encoding in proof: %q", result.StorageProof[0].Key)
	}

	// If the requested storage key is 32 bytes long, it will be returned as is.
	hashSizedKey := "0x00000000000000000000000000000000000000000000000000000000deadbeef"
	result, err = ec.GetProof(context.Background(), testAddr, []string{hashSizedKey}, nil)
	if err != nil {
		t.Fatal(err)
	}
	if result.StorageProof[0].Key != hashSizedKey {
		t.Fatalf("wrong storage key encoding in proof: %q", result.StorageProof[0].Key)
	}
}

func testGetProofNonExistent(t *testing.T, client *rpc.Client) {
	addr := common.HexToAddress("0x0001")
	ec := New(client)
	result, err := ec.GetProof(context.Background(), addr, nil, nil)
	if err != nil {
		t.Fatal(err)
	}
	if result.Address != addr {
		t.Fatalf("unexpected address, have: %v want: %v", result.Address, addr)
	}
	// test nonce
	if result.Nonce != 0 {
		t.Fatalf("invalid nonce, want: %v got: %v", 0, result.Nonce)
	}
	// test balance
	if result.Balance.Cmp(big.NewInt(0)) != 0 {
		t.Fatalf("invalid balance, want: %v got: %v", 0, result.Balance)
	}
	// test storage
	if have := len(result.StorageProof); have != 0 {
		t.Fatalf("invalid storage proof, want 0 proof, got %v proof(s)", have)
	}
	// test codeHash
	if have, want := result.CodeHash, (common.Hash{}); have != want {
		t.Fatalf("codehash wrong, have %v want %v ", have, want)
	}
	// test codeHash
	if have, want := result.StorageHash, (common.Hash{}); have != want {
		t.Fatalf("storagehash wrong, have %v want %v ", have, want)
	}
}

func testGCStats(t *testing.T, client *rpc.Client) {
	ec := New(client)
	_, err := ec.GCStats(context.Background())
	if err != nil {
		t.Fatal(err)
	}
}

func testMemStats(t *testing.T, client *rpc.Client) {
	ec := New(client)
	stats, err := ec.MemStats(context.Background())
	if err != nil {
		t.Fatal(err)
	}
	if stats.Alloc == 0 {
		t.Fatal("Invalid mem stats retrieved")
	}
}

func testGetNodeInfo(t *testing.T, client *rpc.Client) {
	ec := New(client)
	info, err := ec.GetNodeInfo(context.Background())
	if err != nil {
		t.Fatal(err)
	}

	if info.Name == "" {
		t.Fatal("Invalid node info retrieved")
	}
}

func testSetHead(t *testing.T, client *rpc.Client) {
	ec := New(client)
	err := ec.SetHead(context.Background(), big.NewInt(0))
	if err != nil {
		t.Fatal(err)
	}
}

func testSubscribePendingTransactions(t *testing.T, client *rpc.Client) {
	ec := New(client)
	ethcl := ethclient.NewClient(client)
	// Subscribe to Transactions
	ch := make(chan common.Hash)
	ec.SubscribePendingTransactions(context.Background(), ch)
	// Send a transaction
	chainID, err := ethcl.ChainID(context.Background())
	if err != nil {
		t.Fatal(err)
	}
	// Create transaction
	tx := types.NewTransaction(0, common.Address{1}, big.NewInt(1), 22000, big.NewInt(1), nil)
	signer := types.LatestSignerForChainID(chainID)
	signature, err := crypto.Sign(signer.Hash(tx).Bytes(), testKey)
	if err != nil {
		t.Fatal(err)
	}
	signedTx, err := tx.WithSignature(signer, signature)
	if err != nil {
		t.Fatal(err)
	}
	// Send transaction
	err = ethcl.SendTransaction(context.Background(), signedTx)
	if err != nil {
		t.Fatal(err)
	}
	// Check that the transaction was sent over the channel
	hash := <-ch
	if hash != signedTx.Hash() {
		t.Fatalf("Invalid tx hash received, got %v, want %v", hash, signedTx.Hash())
	}
}

func testSubscribeFullPendingTransactions(t *testing.T, client *rpc.Client) {
	ec := New(client)
	ethcl := ethclient.NewClient(client)
	// Subscribe to Transactions
	ch := make(chan *types.Transaction)
	ec.SubscribeFullPendingTransactions(context.Background(), ch)
	// Send a transaction
	chainID, err := ethcl.ChainID(context.Background())
	if err != nil {
		t.Fatal(err)
	}
	// Create transaction
	tx := types.NewTransaction(1, common.Address{1}, big.NewInt(1), 22000, big.NewInt(1), nil)
	signer := types.LatestSignerForChainID(chainID)
	signature, err := crypto.Sign(signer.Hash(tx).Bytes(), testKey)
	if err != nil {
		t.Fatal(err)
	}
	signedTx, err := tx.WithSignature(signer, signature)
	if err != nil {
		t.Fatal(err)
	}
	// Send transaction
	err = ethcl.SendTransaction(context.Background(), signedTx)
	if err != nil {
		t.Fatal(err)
	}
	// Check that the transaction was sent over the channel
	tx = <-ch
	if tx.Hash() != signedTx.Hash() {
		t.Fatalf("Invalid tx hash received, got %v, want %v", tx.Hash(), signedTx.Hash())
	}
}

func testCallContract(t *testing.T, client *rpc.Client) {
	ec := New(client)
	msg := ethereum.CallMsg{
		From:     testAddr,
		To:       &common.Address{},
		Gas:      21000,
		GasPrice: big.NewInt(1000000000),
		Value:    big.NewInt(1),
	}
	// CallContract without override
	if _, err := ec.CallContract(context.Background(), msg, big.NewInt(0), nil); err != nil {
		t.Fatalf("unexpected error: %v", err)
	}
	// CallContract with override
	override := OverrideAccount{
		Nonce: 1,
	}
	mapAcc := make(map[common.Address]OverrideAccount)
	mapAcc[testAddr] = override
	if _, err := ec.CallContract(context.Background(), msg, big.NewInt(0), &mapAcc); err != nil {
		t.Fatalf("unexpected error: %v", err)
	}
}

func TestOverrideAccountMarshal(t *testing.T) {
	om := map[common.Address]OverrideAccount{
		{0x11}: {
			// Zero-valued nonce is not overridden, but simply dropped by the encoder.
			Nonce: 0,
		},
		{0xaa}: {
			Nonce: 5,
		},
		{0xbb}: {
			Code: []byte{1},
		},
		{0xcc}: {
			// 'code', 'balance', 'state' should be set when input is
			// a non-nil but empty value.
			Code:    []byte{},
			Balance: big.NewInt(0),
			State:   map[common.Hash]common.Hash{},
			// For 'stateDiff' the behavior is different, empty map
			// is ignored because it makes no difference.
			StateDiff: map[common.Hash]common.Hash{},
		},
	}

	marshalled, err := json.MarshalIndent(&om, "", "  ")
	if err != nil {
		t.Fatalf("unexpected error: %v", err)
	}

	expected := `{
  "0x1100000000000000000000000000000000000000": {},
  "0xaa00000000000000000000000000000000000000": {
    "nonce": "0x5"
  },
  "0xbb00000000000000000000000000000000000000": {
    "code": "0x01"
  },
  "0xcc00000000000000000000000000000000000000": {
    "code": "0x",
    "balance": "0x0",
    "state": {}
  }
}`

	if string(marshalled) != expected {
		t.Error("wrong output:", string(marshalled))
		t.Error("want:", expected)
	}
}

func TestBlockOverridesMarshal(t *testing.T) {
	for i, tt := range []struct {
		bo   BlockOverrides
		want string
	}{
		{
			bo:   BlockOverrides{},
			want: `{}`,
		},
		{
			bo: BlockOverrides{
				Coinbase: common.HexToAddress("0x1111111111111111111111111111111111111111"),
			},
			want: `{"coinbase":"0x1111111111111111111111111111111111111111"}`,
		},
		{
			bo: BlockOverrides{
				Number:     big.NewInt(1),
				Difficulty: big.NewInt(2),
				Time:       3,
				GasLimit:   4,
				BaseFee:    big.NewInt(5),
			},
			want: `{"number":"0x1","difficulty":"0x2","time":"0x3","gasLimit":"0x4","baseFee":"0x5"}`,
		},
	} {
		marshalled, err := json.Marshal(&tt.bo)
		if err != nil {
			t.Fatalf("unexpected error: %v", err)
		}
		if string(marshalled) != tt.want {
			t.Errorf("Testcase #%d failed. expected\n%s\ngot\n%s", i, tt.want, string(marshalled))
		}
	}
}

func testCallContractWithBlockOverrides(t *testing.T, client *rpc.Client) {
	ec := New(client)
	msg := ethereum.CallMsg{
		From:     testAddr,
		To:       &common.Address{},
		Gas:      50000,
		GasPrice: big.NewInt(1000000000),
		Value:    big.NewInt(1),
	}
	override := OverrideAccount{
		// Returns coinbase address.
		Code: common.FromHex("0x41806000526014600cf3"),
	}
	mapAcc := make(map[common.Address]OverrideAccount)
	mapAcc[common.Address{}] = override
	res, err := ec.CallContract(context.Background(), msg, big.NewInt(0), &mapAcc)
	if err != nil {
		t.Fatalf("unexpected error: %v", err)
	}
	if !bytes.Equal(res, common.FromHex("0x0000000000000000000000000000000000000000")) {
		t.Fatalf("unexpected result: %x", res)
	}

	// Now test with block overrides
	bo := BlockOverrides{
		Coinbase: common.HexToAddress("0x1111111111111111111111111111111111111111"),
	}
	res, err = ec.CallContractWithBlockOverrides(context.Background(), msg, big.NewInt(0), &mapAcc, bo)
	if err != nil {
		t.Fatalf("unexpected error: %v", err)
	}
	if !bytes.Equal(res, common.FromHex("0x1111111111111111111111111111111111111111")) {
		t.Fatalf("unexpected result: %x", res)
	}
}<|MERGE_RESOLUTION|>--- conflicted
+++ resolved
@@ -85,11 +85,7 @@
 func generateTestChain() (*genesisT.Genesis, []*types.Block) {
 	genesis := &genesisT.Genesis{
 		Config: params.AllEthashProtocolChanges,
-<<<<<<< HEAD
 		Alloc: genesisT.GenesisAlloc{
-=======
-		Alloc: types.GenesisAlloc{
->>>>>>> 7f131dcb
 			testAddr:     {Balance: testBalance, Storage: map[common.Hash]common.Hash{testSlot: testValue}},
 			testContract: {Nonce: 1, Code: []byte{0x13, 0x37}},
 			testEmpty:    {Balance: big.NewInt(1)},
