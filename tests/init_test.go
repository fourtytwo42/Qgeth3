--- conflicted
+++ resolved
@@ -65,13 +65,10 @@
 	legacyStateTestDir = filepath.Join(baseDir, "LegacyTests", "Constantinople", "GeneralStateTests")
 	transactionTestDir = filepath.Join(baseDir, "TransactionTests")
 	rlpTestDir         = filepath.Join(baseDir, "RLPTests")
-<<<<<<< HEAD
-	difficultyTestDir  = filepath.Join(baseDir, "DifficultyTests")
-=======
-	difficultyTestDir  = filepath.Join(baseDir, "BasicTests")
-	executionSpecDir   = filepath.Join(".", "spec-tests", "fixtures")
->>>>>>> 7371b381
-	benchmarksDir      = filepath.Join(".", "evm-benchmarks", "benchmarks")
+	difficultyTestDir  = filepath.Join(baseDir, "DifficultyTests") // TODO(meowsbits): upstream: BasicTests. Did they rename? Did we?
+	// difficultyTestDir  = filepath.Join(baseDir, "BasicTests")
+	executionSpecDir = filepath.Join(".", "spec-tests", "fixtures")
+	benchmarksDir    = filepath.Join(".", "evm-benchmarks", "benchmarks")
 
 	baseDirETC           = filepath.Join(".", "testdata-etc")
 	stateTestDirETC      = filepath.Join(baseDirETC, "GeneralStateTests")
