// Copyright 2015 The go-ethereum Authors
// This file is part of the go-ethereum library.
//
// The go-ethereum library is free software: you can redistribute it and/or modify
// it under the terms of the GNU Lesser General Public License as published by
// the Free Software Foundation, either version 3 of the License, or
// (at your option) any later version.
//
// The go-ethereum library is distributed in the hope that it will be useful,
// but WITHOUT ANY WARRANTY; without even the implied warranty of
// MERCHANTABILITY or FITNESS FOR A PARTICULAR PURPOSE. See the
// GNU Lesser General Public License for more details.
//
// You should have received a copy of the GNU Lesser General Public License
// along with the go-ethereum library. If not, see <http://www.gnu.org/licenses/>.

package tests

import (
	"bufio"
	"bytes"
	"fmt"
	"math/big"
	"os"
	"path/filepath"
	"reflect"
	"strings"
	"testing"
	"time"

	"github.com/ethereum/go-ethereum/core"
	"github.com/ethereum/go-ethereum/core/rawdb"
	"github.com/ethereum/go-ethereum/core/types"
	"github.com/ethereum/go-ethereum/core/vm"
	"github.com/ethereum/go-ethereum/eth/tracers/logger"
)

func TestState(t *testing.T) {
	t.Parallel()

	st := new(testMatcher)
	// Long tests:
	st.slow(`^stAttackTest/ContractCreationSpam`)
	st.slow(`^stBadOpcode/badOpcodes`)
	st.slow(`^stPreCompiledContracts/modexp`)
	st.slow(`^stQuadraticComplexityTest/`)
	st.slow(`^stStaticCall/static_Call50000`)
	st.slow(`^stStaticCall/static_Return50000`)
	st.slow(`^stSystemOperationsTest/CallRecursiveBomb`)
	st.slow(`^stTransactionTest/Opcodes_TransactionInit`)

	// Very time consuming
	st.skipLoad(`^stTimeConsuming/`)
	st.skipLoad(`.*vmPerformance/loop.*`)

	// Not state tests: configs
	st.skipLoad(".*config.*")

	// Uses 1GB RAM per tested fork
	st.skipLoad(`^stStaticCall/static_Call1MB`)

	st.skipLoad(`.*EOF1.*`)

	if *testEWASM == "" {
		st.skipLoad(`^stEWASM`)
	}
	if *testEVM != "" {
		// These interpreters fail Constantinople (but pass ConstantinopleFix).
		if strings.Contains(*testEVM, "aleth") || strings.Contains(*testEVM, "evmone") {
			st.skipFork("^Constantinople$")
		}

		// These tests are noted as SLOW above, and they fail against the EVMOne.so
		// So (get it?), skip 'em.
		st.skipLoad(`^stQuadraticComplexityTest/`)
		st.skipLoad(`^stStaticCall/static_Call50000`)
	}
	if *testEVM != "" || *testEWASM != "" {
		// Berlin tests are not expected to pass for external EVMs, yet.
		//
		st.skipFork("Berlin")   // ETH
		st.skipFork("Magneto")  // ETC
		st.skipFork("London")   // ETH
		st.skipFork("Mystique") // ETC
		st.skipFork("Merged")   // ETH
	}
	// The multigeth data type (like the Ethereum Foundation data type) doesn't support
	// the ETC_Mystique fork/feature configuration, which omits EIP1559 and the associated BASEFEE
	// opcode stuff. This configuration cannot be represented in their struct.
	if os.Getenv(CG_CHAINCONFIG_FEATURE_EQ_MULTIGETHV0_KEY) != "" {
		st.skipFork("ETC_Mystique")
	}

	// Un-skip this when https://github.com/ethereum/tests/issues/908 is closed
	st.skipLoad(`^stQuadraticComplexityTest/QuadraticComplexitySolidity_CallDataCopy`)

	// Broken tests:
	//
	// The stEOF tests are generated with EOF as part of Shanghai, which
	// is erroneous. Therefore, these tests are skipped.
	st.skipLoad(`^EIPTests/stEOF/`)
	// Expected failures:

	// For Istanbul, older tests were moved into LegacyTests
	for _, dir := range []string{
		stateTestDir,
		legacyStateTestDir,
		benchmarksDir,

		stateTestDirETC,
		legacyTestDirETC,
	} {
		st.walk(t, dir, func(t *testing.T, name string, test *StateTest) {
			for _, subtest := range test.Subtests(st.skipforkpat) {
				subtest := subtest
				key := fmt.Sprintf("%s/%d", subtest.Fork, subtest.Index)

				t.Run(key+"/trie", func(t *testing.T) {
					withTrace(t, test.gasLimit(subtest), func(vmconfig vm.Config) error {
						_, _, err := test.Run(subtest, vmconfig, false)
						if err != nil && *testEWASM != "" {
							err = fmt.Errorf("%v ewasm=%s", err, *testEWASM)
						}
						return st.checkFailure(t, err)
					})
				})
				t.Run(key+"/snap", func(t *testing.T) {
					withTrace(t, test.gasLimit(subtest), func(vmconfig vm.Config) error {
						snaps, statedb, err := test.Run(subtest, vmconfig, true)
						if snaps != nil && statedb != nil {
							if _, err := snaps.Journal(statedb.IntermediateRoot(false)); err != nil {
								return err
							}
						}
						if err != nil && *testEWASM != "" {
							err = fmt.Errorf("%v ewasm=%s", err, *testEWASM)
						}
						return st.checkFailure(t, err)
					})
				})
			}
		})
	}
}

// Transactions with gasLimit above this value will not get a VM trace on failure.
const traceErrorLimit = 400000

func withTrace(t *testing.T, gasLimit uint64, test func(vm.Config) error) {
	// Use config from command line arguments.
	config := vm.Config{EVMInterpreter: *testEVM, EWASMInterpreter: *testEWASM}
	err := test(config)
	if err == nil {
		return
	}

	// Test failed, re-run with tracing enabled.
	t.Error(err)
	if gasLimit > traceErrorLimit {
		t.Log("gas limit too high for EVM trace")
		return
	}
	buf := new(bytes.Buffer)
	w := bufio.NewWriter(buf)
	tracer := logger.NewJSONLogger(&logger.Config{}, w)
	config.Debug, config.Tracer = true, tracer
	err2 := test(config)
	if !reflect.DeepEqual(err, err2) {
		t.Errorf("different error for second run: %v", err2)
	}
	w.Flush()
	if buf.Len() == 0 {
		t.Log("no EVM operation logs generated")
	} else {
		t.Log("EVM operation log:\n" + buf.String())
	}
	// t.Logf("EVM output: 0x%x", tracer.Output())
	// t.Logf("EVM error: %v", tracer.Error())
}

func BenchmarkEVM(b *testing.B) {
	// Walk the directory.
	dir := benchmarksDir
	dirinfo, err := os.Stat(dir)
	if os.IsNotExist(err) || !dirinfo.IsDir() {
		fmt.Fprintf(os.Stderr, "can't find test files in %s, did you clone the evm-benchmarks submodule?\n", dir)
		b.Skip("missing test files")
	}
	err = filepath.Walk(dir, func(path string, info os.FileInfo, err error) error {
		if info.IsDir() {
			return nil
		}
		if ext := filepath.Ext(path); ext == ".json" {
			name := filepath.ToSlash(strings.TrimPrefix(strings.TrimSuffix(path, ext), dir+string(filepath.Separator)))
			b.Run(name, func(b *testing.B) { runBenchmarkFile(b, path) })
		}
		return nil
	})
	if err != nil {
		b.Fatal(err)
	}
}

func runBenchmarkFile(b *testing.B, path string) {
	m := make(map[string]StateTest)
	if err := readJSONFile(path, &m); err != nil {
		b.Fatal(err)
		return
	}
	if len(m) != 1 {
		b.Fatal("expected single benchmark in a file")
		return
	}
	for _, t := range m {
		t := t
		runBenchmark(b, &t)
	}
}

func runBenchmark(b *testing.B, t *StateTest) {
	for _, subtest := range t.Subtests(nil) {
		subtest := subtest
		key := fmt.Sprintf("%s/%d", subtest.Fork, subtest.Index)

		b.Run(key, func(b *testing.B) {
			vmconfig := vm.Config{}

			config, eips, err := GetChainConfig(subtest.Fork)
			if err != nil {
				b.Error(err)
				return
			}
			vmconfig.ExtraEips = eips
			block := core.GenesisToBlock(t.genesis(config), nil)
			_, statedb := MakePreState(rawdb.NewMemoryDatabase(), t.json.Pre.toGenesisAlloc(), false)

			var baseFee *big.Int
			if config.IsEnabled(config.GetEIP3529Transition, new(big.Int)) {
				baseFee = t.json.Env.BaseFee
				if baseFee == nil {
					// Retesteth uses `0x10` for genesis baseFee. Therefore, it defaults to
					// parent - 2 : 0xa as the basefee for 'this' context.
					baseFee = big.NewInt(0x0a)
				}
			}
			post := t.json.Post[subtest.Fork][subtest.Index]
			msg, err := t.json.Tx.toMessage(post, baseFee)
			if err != nil {
				b.Error(err)
				return
			}

			// Try to recover tx with current signer
			if len(post.TxBytes) != 0 {
				var ttx types.Transaction
				err := ttx.UnmarshalBinary(post.TxBytes)
				if err != nil {
					b.Error(err)
					return
				}

				if _, err := types.Sender(types.LatestSigner(config), &ttx); err != nil {
					b.Error(err)
					return
				}
			}

			// Prepare the EVM.
			txContext := core.NewEVMTxContext(msg)
			context := core.NewEVMBlockContext(block.Header(), nil, &t.json.Env.Coinbase)
			context.GetHash = vmTestBlockHash
			context.BaseFee = baseFee
			evm := vm.NewEVM(context, txContext, statedb, config, vmconfig)

			// Create "contract" for sender to cache code analysis.
			sender := vm.NewContract(vm.AccountRef(msg.From), vm.AccountRef(msg.From),
				nil, 0)

			var (
				gasUsed uint64
				elapsed uint64
				refund  uint64

				// Berlin
				// https://github.com/ethereum/execution-specs/blob/master/network-upgrades/mainnet-upgrades/berlin.md
				// EIP-2930: Optional access lists
				eip2930f = config.IsEnabled(config.GetEIP2930Transition, evm.Context.BlockNumber)

				// Shanghai
				// EIP-3651: Warm coinbase
				eip3651f = config.IsEnabledByTime(config.GetEIP3651TransitionTime, &evm.Context.Time)
			)
			b.ResetTimer()
			for n := 0; n < b.N; n++ {
				snapshot := statedb.Snapshot()
<<<<<<< HEAD
				statedb.Prepare(eip2930f, eip3651f, msg.From(), context.Coinbase, msg.To(), evm.ActivePrecompiles(), msg.AccessList())
=======
				statedb.Prepare(rules, msg.From, context.Coinbase, msg.To, vm.ActivePrecompiles(rules), msg.AccessList)
>>>>>>> 7e3b149b
				b.StartTimer()
				start := time.Now()

				// Execute the message.
				_, leftOverGas, err := evm.Call(sender, *msg.To, msg.Data, msg.GasLimit, msg.Value)
				if err != nil {
					b.Error(err)
					return
				}

				b.StopTimer()
				elapsed += uint64(time.Since(start))
				refund += statedb.GetRefund()
				gasUsed += msg.GasLimit - leftOverGas

				statedb.RevertToSnapshot(snapshot)
			}
			if elapsed < 1 {
				elapsed = 1
			}
			// Keep it as uint64, multiply 100 to get two digit float later
			mgasps := (100 * 1000 * (gasUsed - refund)) / elapsed
			b.ReportMetric(float64(mgasps)/100, "mgas/s")
		})
	}
}<|MERGE_RESOLUTION|>--- conflicted
+++ resolved
@@ -293,11 +293,7 @@
 			b.ResetTimer()
 			for n := 0; n < b.N; n++ {
 				snapshot := statedb.Snapshot()
-<<<<<<< HEAD
-				statedb.Prepare(eip2930f, eip3651f, msg.From(), context.Coinbase, msg.To(), evm.ActivePrecompiles(), msg.AccessList())
-=======
-				statedb.Prepare(rules, msg.From, context.Coinbase, msg.To, vm.ActivePrecompiles(rules), msg.AccessList)
->>>>>>> 7e3b149b
+				statedb.Prepare(eip2930f, eip3651f, msg.From, context.Coinbase, msg.To, evm.ActivePrecompiles(), msg.AccessList)
 				b.StartTimer()
 				start := time.Now()
 
