--- conflicted
+++ resolved
@@ -70,13 +70,8 @@
 	testUserAddress = crypto.PubkeyToAddress(testUserKey.PublicKey)
 
 	// Test transactions
-<<<<<<< HEAD
-	pendingTxs []*txpool.Transaction
-	newTxs     []*txpool.Transaction
-=======
 	pendingTxs []*types.Transaction
 	newTxs     []*types.Transaction
->>>>>>> 7371b381
 
 	testConfig = &Config{
 		Recommit: time.Second,
@@ -265,15 +260,10 @@
 	w.start()
 
 	for i := 0; i < 5; i++ {
-<<<<<<< HEAD
-		b.txPool.Add([]*txpool.Transaction{{Tx: b.newRandomTx(true)}}, true, false)
-		b.txPool.Add([]*txpool.Transaction{{Tx: b.newRandomTx(false)}}, true, false)
+		b.txPool.Add([]*types.Transaction{b.newRandomTx(true)}, true, false)
+		b.txPool.Add([]*types.Transaction{b.newRandomTx(false)}, true, false)
 		w.postSideBlock(core.ChainSideEvent{Block: b.newRandomUncle()})
 		w.postSideBlock(core.ChainSideEvent{Block: b.newRandomUncle()})
-=======
-		b.txPool.Add([]*types.Transaction{b.newRandomTx(true)}, true, false)
-		b.txPool.Add([]*types.Transaction{b.newRandomTx(false)}, true, false)
->>>>>>> 7371b381
 
 		select {
 		case ev := <-sub.Chan():
