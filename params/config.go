--- conflicted
+++ resolved
@@ -127,7 +127,6 @@
 	}
 
 	// RinkebyChainConfig contains the chain parameters to run a node on the Rinkeby test network.
-<<<<<<< HEAD
 	RinkebyChainConfig = &goethereum.ChainConfig{
 		ChainID:                   big.NewInt(4),
 		SupportedProtocolVersions: vars.DefaultProtocolVersions,
@@ -135,7 +134,6 @@
 		DAOForkBlock:              nil,
 		DAOForkSupport:            true,
 		EIP150Block:               big.NewInt(2),
-		EIP150Hash:                common.HexToHash("0x9b095b36c15eaf13044373aef8ee0bd3a382a5abb92e402afa44b8249c3a90e9"),
 		EIP155Block:               big.NewInt(3),
 		EIP158Block:               big.NewInt(3),
 		ByzantiumBlock:            big.NewInt(1_035_301),
@@ -149,25 +147,6 @@
 		TrustedCheckpoint:         RinkebyTrustedCheckpoint,
 		TrustedCheckpointOracle:   RinkebyCheckpointOracle,
 		Clique: &ctypes.CliqueConfig{
-=======
-	RinkebyChainConfig = &ChainConfig{
-		ChainID:             big.NewInt(4),
-		HomesteadBlock:      big.NewInt(1),
-		DAOForkBlock:        nil,
-		DAOForkSupport:      true,
-		EIP150Block:         big.NewInt(2),
-		EIP155Block:         big.NewInt(3),
-		EIP158Block:         big.NewInt(3),
-		ByzantiumBlock:      big.NewInt(1_035_301),
-		ConstantinopleBlock: big.NewInt(3_660_663),
-		PetersburgBlock:     big.NewInt(4_321_234),
-		IstanbulBlock:       big.NewInt(5_435_345),
-		MuirGlacierBlock:    nil,
-		BerlinBlock:         big.NewInt(8_290_928),
-		LondonBlock:         big.NewInt(8_897_988),
-		ArrowGlacierBlock:   nil,
-		Clique: &CliqueConfig{
->>>>>>> ea9e62ca
 			Period: 15,
 			Epoch:  30000,
 		},
@@ -371,7 +350,6 @@
 	SepoliaChainConfig.ChainID.String(): "sepolia",
 }
 
-<<<<<<< HEAD
 /*
 							https://github.com/ethereum/go-ethereum/blob/master/params/config.go#L242
 
@@ -411,8 +389,6 @@
 
 					// EIP150 implements the Gas price changes (https://github.com/ethereum/EIPs/issues/150)
 					EIP150Block *big.Int    `json:"eip150Block,omitempty"` // EIP150 HF block (nil = no fork)
-					EIP150Hash  common.Hash `json:"eip150Hash,omitempty"`  // EIP150 HF hash (needed for header only clients as only gas pricing changed)
-
 					EIP155Block *big.Int `json:"eip155Block,omitempty"` // EIP155 HF block
 					EIP158Block *big.Int `json:"eip158Block,omitempty"` // EIP158 HF block
 
@@ -426,84 +402,6 @@
 					ArrowGlacierBlock   *big.Int `json:"arrowGlacierBlock,omitempty"`   // Eip-4345 (bomb delay) switch block (nil = no fork, 0 = already activated)
 					GrayGlacierBlock    *big.Int `json:"grayGlacierBlock,omitempty"`    // Eip-5133 (bomb delay) switch block (nil = no fork, 0 = already activated)
 					MergeNetsplitBlock  *big.Int `json:"mergeNetsplitBlock,omitempty"`  // Virtual fork after The Merge to use as a network splitter
-=======
-// TrustedCheckpoint represents a set of post-processed trie roots (CHT and
-// BloomTrie) associated with the appropriate section index and head hash. It is
-// used to start light syncing from this checkpoint and avoid downloading the
-// entire header chain while still being able to securely access old headers/logs.
-type TrustedCheckpoint struct {
-	SectionIndex uint64      `json:"sectionIndex"`
-	SectionHead  common.Hash `json:"sectionHead"`
-	CHTRoot      common.Hash `json:"chtRoot"`
-	BloomRoot    common.Hash `json:"bloomRoot"`
-}
-
-// HashEqual returns an indicator comparing the itself hash with given one.
-func (c *TrustedCheckpoint) HashEqual(hash common.Hash) bool {
-	if c.Empty() {
-		return hash == common.Hash{}
-	}
-	return c.Hash() == hash
-}
-
-// Hash returns the hash of checkpoint's four key fields(index, sectionHead, chtRoot and bloomTrieRoot).
-func (c *TrustedCheckpoint) Hash() common.Hash {
-	var sectionIndex [8]byte
-	binary.BigEndian.PutUint64(sectionIndex[:], c.SectionIndex)
-
-	w := sha3.NewLegacyKeccak256()
-	w.Write(sectionIndex[:])
-	w.Write(c.SectionHead[:])
-	w.Write(c.CHTRoot[:])
-	w.Write(c.BloomRoot[:])
-
-	var h common.Hash
-	w.Sum(h[:0])
-	return h
-}
-
-// Empty returns an indicator whether the checkpoint is regarded as empty.
-func (c *TrustedCheckpoint) Empty() bool {
-	return c.SectionHead == (common.Hash{}) || c.CHTRoot == (common.Hash{}) || c.BloomRoot == (common.Hash{})
-}
-
-// CheckpointOracleConfig represents a set of checkpoint contract(which acts as an oracle)
-// config which used for light client checkpoint syncing.
-type CheckpointOracleConfig struct {
-	Address   common.Address   `json:"address"`
-	Signers   []common.Address `json:"signers"`
-	Threshold uint64           `json:"threshold"`
-}
-
-// ChainConfig is the core config which determines the blockchain settings.
-//
-// ChainConfig is stored in the database on a per block basis. This means
-// that any network, identified by its genesis block, can have its own
-// set of configuration options.
-type ChainConfig struct {
-	ChainID *big.Int `json:"chainId"` // chainId identifies the current chain and is used for replay protection
-
-	HomesteadBlock *big.Int `json:"homesteadBlock,omitempty"` // Homestead switch block (nil = no fork, 0 = already homestead)
-
-	DAOForkBlock   *big.Int `json:"daoForkBlock,omitempty"`   // TheDAO hard-fork switch block (nil = no fork)
-	DAOForkSupport bool     `json:"daoForkSupport,omitempty"` // Whether the nodes supports or opposes the DAO hard-fork
-
-	// EIP150 implements the Gas price changes (https://github.com/ethereum/EIPs/issues/150)
-	EIP150Block *big.Int `json:"eip150Block,omitempty"` // EIP150 HF block (nil = no fork)
-	EIP155Block *big.Int `json:"eip155Block,omitempty"` // EIP155 HF block
-	EIP158Block *big.Int `json:"eip158Block,omitempty"` // EIP158 HF block
-
-	ByzantiumBlock      *big.Int `json:"byzantiumBlock,omitempty"`      // Byzantium switch block (nil = no fork, 0 = already on byzantium)
-	ConstantinopleBlock *big.Int `json:"constantinopleBlock,omitempty"` // Constantinople switch block (nil = no fork, 0 = already activated)
-	PetersburgBlock     *big.Int `json:"petersburgBlock,omitempty"`     // Petersburg switch block (nil = same as Constantinople)
-	IstanbulBlock       *big.Int `json:"istanbulBlock,omitempty"`       // Istanbul switch block (nil = no fork, 0 = already on istanbul)
-	MuirGlacierBlock    *big.Int `json:"muirGlacierBlock,omitempty"`    // Eip-2384 (bomb delay) switch block (nil = no fork, 0 = already activated)
-	BerlinBlock         *big.Int `json:"berlinBlock,omitempty"`         // Berlin switch block (nil = no fork, 0 = already on berlin)
-	LondonBlock         *big.Int `json:"londonBlock,omitempty"`         // London switch block (nil = no fork, 0 = already on london)
-	ArrowGlacierBlock   *big.Int `json:"arrowGlacierBlock,omitempty"`   // Eip-4345 (bomb delay) switch block (nil = no fork, 0 = already activated)
-	GrayGlacierBlock    *big.Int `json:"grayGlacierBlock,omitempty"`    // Eip-5133 (bomb delay) switch block (nil = no fork, 0 = already activated)
-	MergeNetsplitBlock  *big.Int `json:"mergeNetsplitBlock,omitempty"`  // Virtual fork after The Merge to use as a network splitter
->>>>>>> ea9e62ca
 
 	// Fork scheduling was switched from blocks to timestamps here
 
@@ -525,113 +423,4 @@
 					Clique *CliqueConfig `json:"clique,omitempty"`
 				}
 
-<<<<<<< HEAD
-*/
-=======
-// ConfigCompatError is raised if the locally-stored blockchain is initialised with a
-// ChainConfig that would alter the past.
-type ConfigCompatError struct {
-	What string
-
-	// block numbers of the stored and new configurations if block based forking
-	StoredBlock, NewBlock *big.Int
-
-	// timestamps of the stored and new configurations if time based forking
-	StoredTime, NewTime *uint64
-
-	// the block number to which the local chain must be rewound to correct the error
-	RewindToBlock uint64
-
-	// the timestamp to which the local chain must be rewound to correct the error
-	RewindToTime uint64
-}
-
-func newBlockCompatError(what string, storedblock, newblock *big.Int) *ConfigCompatError {
-	var rew *big.Int
-	switch {
-	case storedblock == nil:
-		rew = newblock
-	case newblock == nil || storedblock.Cmp(newblock) < 0:
-		rew = storedblock
-	default:
-		rew = newblock
-	}
-	err := &ConfigCompatError{
-		What:          what,
-		StoredBlock:   storedblock,
-		NewBlock:      newblock,
-		RewindToBlock: 0,
-	}
-	if rew != nil && rew.Sign() > 0 {
-		err.RewindToBlock = rew.Uint64() - 1
-	}
-	return err
-}
-
-func newTimestampCompatError(what string, storedtime, newtime *uint64) *ConfigCompatError {
-	var rew *uint64
-	switch {
-	case storedtime == nil:
-		rew = newtime
-	case newtime == nil || *storedtime < *newtime:
-		rew = storedtime
-	default:
-		rew = newtime
-	}
-	err := &ConfigCompatError{
-		What:         what,
-		StoredTime:   storedtime,
-		NewTime:      newtime,
-		RewindToTime: 0,
-	}
-	if rew != nil {
-		err.RewindToTime = *rew - 1
-	}
-	return err
-}
-
-func (err *ConfigCompatError) Error() string {
-	if err.StoredBlock != nil {
-		return fmt.Sprintf("mismatching %s in database (have block %d, want block %d, rewindto block %d)", err.What, err.StoredBlock, err.NewBlock, err.RewindToBlock)
-	}
-	return fmt.Sprintf("mismatching %s in database (have timestamp %d, want timestamp %d, rewindto timestamp %d)", err.What, err.StoredTime, err.NewTime, err.RewindToTime)
-}
-
-// Rules wraps ChainConfig and is merely syntactic sugar or can be used for functions
-// that do not have or require information about the block.
-//
-// Rules is a one time interface meaning that it shouldn't be used in between transition
-// phases.
-type Rules struct {
-	ChainID                                                 *big.Int
-	IsHomestead, IsEIP150, IsEIP155, IsEIP158               bool
-	IsByzantium, IsConstantinople, IsPetersburg, IsIstanbul bool
-	IsBerlin, IsLondon                                      bool
-	IsMerge, IsShanghai, IsCancun, IsPrague                 bool
-}
-
-// Rules ensures c's ChainID is not nil.
-func (c *ChainConfig) Rules(num *big.Int, isMerge bool, timestamp uint64) Rules {
-	chainID := c.ChainID
-	if chainID == nil {
-		chainID = new(big.Int)
-	}
-	return Rules{
-		ChainID:          new(big.Int).Set(chainID),
-		IsHomestead:      c.IsHomestead(num),
-		IsEIP150:         c.IsEIP150(num),
-		IsEIP155:         c.IsEIP155(num),
-		IsEIP158:         c.IsEIP158(num),
-		IsByzantium:      c.IsByzantium(num),
-		IsConstantinople: c.IsConstantinople(num),
-		IsPetersburg:     c.IsPetersburg(num),
-		IsIstanbul:       c.IsIstanbul(num),
-		IsBerlin:         c.IsBerlin(num),
-		IsLondon:         c.IsLondon(num),
-		IsMerge:          isMerge,
-		IsShanghai:       c.IsShanghai(timestamp),
-		IsCancun:         c.IsCancun(timestamp),
-		IsPrague:         c.IsPrague(timestamp),
-	}
-}
->>>>>>> ea9e62ca
+*/