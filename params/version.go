// Copyright 2016 The go-ethereum Authors
// This file is part of the go-ethereum library.
//
// The go-ethereum library is free software: you can redistribute it and/or modify
// it under the terms of the GNU Lesser General Public License as published by
// the Free Software Foundation, either version 3 of the License, or
// (at your option) any later version.
//
// The go-ethereum library is distributed in the hope that it will be useful,
// but WITHOUT ANY WARRANTY; without even the implied warranty of
// MERCHANTABILITY or FITNESS FOR A PARTICULAR PURPOSE. See the
// GNU Lesser General Public License for more details.
//
// You should have received a copy of the GNU Lesser General Public License
// along with the go-ethereum library. If not, see <http://www.gnu.org/licenses/>.

package params

import (
	"fmt"
)

const (
<<<<<<< HEAD
	VersionMajor = 1          // Major version component of the current release
	VersionMinor = 9          // Minor version component of the current release
	VersionPatch = 0          // Patch version component of the current release
	VersionMeta  = "unstable" // Version metadata to append to the version string
=======
	VersionMajor = 1        // Major version component of the current release
	VersionMinor = 8        // Minor version component of the current release
	VersionPatch = 23       // Patch version component of the current release
	VersionMeta  = "stable" // Version metadata to append to the version string
>>>>>>> c9427004
)

// Version holds the textual version string.
var Version = func() string {
	return fmt.Sprintf("%d.%d.%d", VersionMajor, VersionMinor, VersionPatch)
}()

// VersionWithMeta holds the textual version string including the metadata.
var VersionWithMeta = func() string {
	v := Version
	if VersionMeta != "" {
		v += "-" + VersionMeta
	}
	return v
}()

// ArchiveVersion holds the textual version string used for Geth archives.
// e.g. "1.8.11-dea1ce05" for stable releases, or
//      "1.8.13-unstable-21c059b6" for unstable releases
func ArchiveVersion(gitCommit string) string {
	vsn := Version
	if VersionMeta != "stable" {
		vsn += "-" + VersionMeta
	}
	if len(gitCommit) >= 8 {
		vsn += "-" + gitCommit[:8]
	}
	return vsn
}

func VersionWithCommit(gitCommit string) string {
	vsn := VersionWithMeta
	if len(gitCommit) >= 8 {
		vsn += "-" + gitCommit[:8]
	}
	return vsn
}<|MERGE_RESOLUTION|>--- conflicted
+++ resolved
@@ -21,17 +21,10 @@
 )
 
 const (
-<<<<<<< HEAD
-	VersionMajor = 1          // Major version component of the current release
-	VersionMinor = 9          // Minor version component of the current release
-	VersionPatch = 0          // Patch version component of the current release
-	VersionMeta  = "unstable" // Version metadata to append to the version string
-=======
 	VersionMajor = 1        // Major version component of the current release
 	VersionMinor = 8        // Minor version component of the current release
 	VersionPatch = 23       // Patch version component of the current release
 	VersionMeta  = "stable" // Version metadata to append to the version string
->>>>>>> c9427004
 )
 
 // Version holds the textual version string.
