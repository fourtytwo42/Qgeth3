--- conflicted
+++ resolved
@@ -59,19 +59,7 @@
     - path: accounts/usbwallet/trezor.go
       text: 'SA1019: "github.com/golang/protobuf/proto" is deprecated: Use the "google.golang.org/protobuf/proto" package instead.'
     - path: accounts/usbwallet/trezor/
-<<<<<<< HEAD
-      text: 'SA1019: package github.com/golang/protobuf/proto is deprecated'
-    - path: tests/params.go
-      text: 'G505: Blocklisted import crypto/sha1: weak cryptographic primitive'
-    - path: tests/params.go
-      text: 'G401: Use of weak cryptographic primitive'
-    - path: tests/difficulty_mgen_test.go
-      text: 'G505: Blocklisted import crypto/sha1: weak cryptographic primitive'
-    - path: tests/difficulty_mgen_test.go
-      text: 'G401: Use of weak cryptographic primitive'
-=======
       text: 'SA1019: "github.com/golang/protobuf/proto" is deprecated: Use the "google.golang.org/protobuf/proto" package instead.'
->>>>>>> 18b641b0
   exclude:
     - 'SA1019: event.TypeMux is deprecated: use Feed'
     - 'SA1019: strings.Title is deprecated'
