--- conflicted
+++ resolved
@@ -554,10 +554,6 @@
 	cfg := ethconfig.Defaults
 	cfg.NetworkId = network
 	cfg.Genesis = genesis
-<<<<<<< HEAD
-=======
-	utils.SetDNSDiscoveryDefaults(&cfg, genesis.ToBlock().Hash())
->>>>>>> d901d853
 
 	switch *syncmodeFlag {
 	case "light":
