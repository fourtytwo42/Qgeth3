--- conflicted
+++ resolved
@@ -277,13 +277,8 @@
 	return statedb, execRs, nil
 }
 
-<<<<<<< HEAD
 func MakePreState(db ethdb.Database, accounts genesisT.GenesisAlloc) *state.StateDB {
-	sdb := state.NewDatabase(db)
-=======
-func MakePreState(db ethdb.Database, accounts core.GenesisAlloc) *state.StateDB {
 	sdb := state.NewDatabaseWithConfig(db, &trie.Config{Preimages: true})
->>>>>>> d901d853
 	statedb, _ := state.New(common.Hash{}, sdb, nil)
 	for addr, a := range accounts {
 		statedb.SetCode(addr, a.Code)
