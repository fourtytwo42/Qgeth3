// Copyright 2014 The go-ethereum Authors
// This file is part of go-ethereum.
//
// go-ethereum is free software: you can redistribute it and/or modify
// it under the terms of the GNU General Public License as published by
// the Free Software Foundation, either version 3 of the License, or
// (at your option) any later version.
//
// go-ethereum is distributed in the hope that it will be useful,
// but WITHOUT ANY WARRANTY; without even the implied warranty of
// MERCHANTABILITY or FITNESS FOR A PARTICULAR PURPOSE. See the
// GNU General Public License for more details.
//
// You should have received a copy of the GNU General Public License
// along with go-ethereum. If not, see <http://www.gnu.org/licenses/>.

// geth is the official command-line client for Ethereum.
package main

import (
	"fmt"
	"math"
	"os"
	godebug "runtime/debug"
	"sort"
	"strconv"
	"strings"
	"time"

	"github.com/elastic/gosigar"
	"github.com/ethereum/go-ethereum/accounts"
	"github.com/ethereum/go-ethereum/accounts/keystore"
	"github.com/ethereum/go-ethereum/cmd/utils"
	"github.com/ethereum/go-ethereum/common"
	"github.com/ethereum/go-ethereum/console"
	"github.com/ethereum/go-ethereum/eth"
	"github.com/ethereum/go-ethereum/eth/downloader"
	"github.com/ethereum/go-ethereum/ethclient"
	"github.com/ethereum/go-ethereum/internal/debug"
	"github.com/ethereum/go-ethereum/log"
	"github.com/ethereum/go-ethereum/metrics"
	"github.com/ethereum/go-ethereum/node"
	cli "gopkg.in/urfave/cli.v1"
)

const (
	clientIdentifier = "geth" // Client identifier to advertise over the network
)

var (
	// Git SHA1 commit hash of the release (set via linker flags)
	gitCommit = ""
	// The app that holds all commands and flags.
	app = utils.NewApp(gitCommit, "the go-ethereum command line interface")
	// flags that configure the node
	nodeFlags = []cli.Flag{
		utils.IdentityFlag,
		utils.UnlockedAccountFlag,
		utils.PasswordFileFlag,
		utils.BootnodesFlag,
		utils.BootnodesV4Flag,
		utils.BootnodesV5Flag,
		utils.DataDirFlag,
		utils.KeyStoreDirFlag,
		utils.ExternalSignerFlag,
		utils.NoUSBFlag,
		utils.DashboardEnabledFlag,
		utils.DashboardAddrFlag,
		utils.DashboardPortFlag,
		utils.DashboardRefreshFlag,
		utils.EthashCacheDirFlag,
		utils.EthashCachesInMemoryFlag,
		utils.EthashCachesOnDiskFlag,
		utils.EthashDatasetDirFlag,
		utils.EthashDatasetsInMemoryFlag,
		utils.EthashDatasetsOnDiskFlag,
		utils.TxPoolLocalsFlag,
		utils.TxPoolNoLocalsFlag,
		utils.TxPoolJournalFlag,
		utils.TxPoolRejournalFlag,
		utils.TxPoolPriceLimitFlag,
		utils.TxPoolPriceBumpFlag,
		utils.TxPoolAccountSlotsFlag,
		utils.TxPoolGlobalSlotsFlag,
		utils.TxPoolAccountQueueFlag,
		utils.TxPoolGlobalQueueFlag,
		utils.TxPoolLifetimeFlag,
		utils.ULCModeConfigFlag,
		utils.OnlyAnnounceModeFlag,
		utils.ULCTrustedNodesFlag,
		utils.ULCMinTrustedFractionFlag,
		utils.SyncModeFlag,
		utils.ExitWhenSyncedFlag,
		utils.GCModeFlag,
		utils.LightServFlag,
		utils.LightPeersFlag,
		utils.LightKDFFlag,
		utils.WhitelistFlag,
		utils.CacheFlag,
		utils.CacheDatabaseFlag,
		utils.CacheTrieFlag,
		utils.CacheGCFlag,
		utils.TrieCacheGenFlag,
		utils.ListenPortFlag,
		utils.MaxPeersFlag,
		utils.MaxPendingPeersFlag,
		utils.MiningEnabledFlag,
		utils.MinerThreadsFlag,
		utils.MinerLegacyThreadsFlag,
		utils.MinerNotifyFlag,
		utils.MinerGasTargetFlag,
		utils.MinerLegacyGasTargetFlag,
		utils.MinerGasLimitFlag,
		utils.MinerGasPriceFlag,
		utils.MinerLegacyGasPriceFlag,
		utils.MinerEtherbaseFlag,
		utils.MinerLegacyEtherbaseFlag,
		utils.MinerExtraDataFlag,
		utils.MinerLegacyExtraDataFlag,
		utils.MinerRecommitIntervalFlag,
		utils.MinerNoVerfiyFlag,
		utils.NATFlag,
		utils.NoDiscoverFlag,
		utils.DiscoveryV5Flag,
		utils.NetrestrictFlag,
		utils.NodeKeyFileFlag,
		utils.NodeKeyHexFlag,
		utils.DeveloperFlag,
		utils.DeveloperPeriodFlag,
		utils.TestnetFlag,
		utils.EllaismFlag,
		utils.ClassicFlag,
		utils.SocialFlag,
		utils.MixFlag,
		utils.EthersocialFlag,
		utils.RinkebyFlag,
<<<<<<< HEAD
		utils.KottiFlag,
=======
		utils.GoerliFlag,
>>>>>>> 27e3f968
		utils.VMEnableDebugFlag,
		utils.NetworkIdFlag,
		utils.ConstantinopleOverrideFlag,
		utils.RPCCORSDomainFlag,
		utils.RPCVirtualHostsFlag,
		utils.EthStatsURLFlag,
		utils.MetricsEnabledFlag,
		utils.FakePoWFlag,
		utils.NoCompactionFlag,
		utils.GpoBlocksFlag,
		utils.GpoPercentileFlag,
		utils.EWASMInterpreterFlag,
		utils.EVMInterpreterFlag,
		configFileFlag,
	}

	rpcFlags = []cli.Flag{
		utils.RPCEnabledFlag,
		utils.RPCListenAddrFlag,
		utils.RPCPortFlag,
		utils.GraphQLEnabledFlag,
		utils.GraphQLListenAddrFlag,
		utils.GraphQLPortFlag,
		utils.GraphQLCORSDomainFlag,
		utils.GraphQLVirtualHostsFlag,
		utils.RPCApiFlag,
		utils.WSEnabledFlag,
		utils.WSListenAddrFlag,
		utils.WSPortFlag,
		utils.WSApiFlag,
		utils.WSAllowedOriginsFlag,
		utils.IPCDisabledFlag,
		utils.IPCPathFlag,
	}

	whisperFlags = []cli.Flag{
		utils.WhisperEnabledFlag,
		utils.WhisperMaxMessageSizeFlag,
		utils.WhisperMinPOWFlag,
		utils.WhisperRestrictConnectionBetweenLightClientsFlag,
	}

	metricsFlags = []cli.Flag{
		utils.MetricsEnableInfluxDBFlag,
		utils.MetricsInfluxDBEndpointFlag,
		utils.MetricsInfluxDBDatabaseFlag,
		utils.MetricsInfluxDBUsernameFlag,
		utils.MetricsInfluxDBPasswordFlag,
		utils.MetricsInfluxDBTagsFlag,
	}
)

func init() {
	// Initialize the CLI app and start Geth
	app.Action = geth
	app.HideVersion = true // we have a command to print the version
	app.Copyright = "Copyright 2013-2019 The go-ethereum Authors"
	app.Commands = []cli.Command{
		// See chaincmd.go:
		initCommand,
		importCommand,
		exportCommand,
		importPreimagesCommand,
		exportPreimagesCommand,
		copydbCommand,
		removedbCommand,
		dumpCommand,
		// See monitorcmd.go:
		monitorCommand,
		// See accountcmd.go:
		accountCommand,
		walletCommand,
		// See consolecmd.go:
		consoleCommand,
		attachCommand,
		javascriptCommand,
		// See misccmd.go:
		makecacheCommand,
		makedagCommand,
		versionCommand,
		bugCommand,
		licenseCommand,
		// See config.go
		dumpConfigCommand,
	}
	sort.Sort(cli.CommandsByName(app.Commands))

	app.Flags = append(app.Flags, nodeFlags...)
	app.Flags = append(app.Flags, rpcFlags...)
	app.Flags = append(app.Flags, consoleFlags...)
	app.Flags = append(app.Flags, debug.Flags...)
	app.Flags = append(app.Flags, whisperFlags...)
	app.Flags = append(app.Flags, metricsFlags...)

	app.Before = func(ctx *cli.Context) error {
		logdir := ""
		if ctx.GlobalBool(utils.DashboardEnabledFlag.Name) {
			logdir = (&node.Config{DataDir: utils.MakeDataDir(ctx)}).ResolvePath("logs")
		}
		if err := debug.Setup(ctx, logdir); err != nil {
			return err
		}
		// Cap the cache allowance and tune the garbage collector
		var mem gosigar.Mem
		if err := mem.Get(); err == nil {
			allowance := int(mem.Total / 1024 / 1024 / 3)
			if cache := ctx.GlobalInt(utils.CacheFlag.Name); cache > allowance {
				log.Warn("Sanitizing cache to Go's GC limits", "provided", cache, "updated", allowance)
				ctx.GlobalSet(utils.CacheFlag.Name, strconv.Itoa(allowance))
			}
		}
		// Ensure Go's GC ignores the database cache for trigger percentage
		cache := ctx.GlobalInt(utils.CacheFlag.Name)
		gogc := math.Max(20, math.Min(100, 100/(float64(cache)/1024)))

		log.Debug("Sanitizing Go's GC trigger", "percent", int(gogc))
		godebug.SetGCPercent(int(gogc))

		// Start metrics export if enabled
		utils.SetupMetrics(ctx)

		// Start system runtime metrics collection
		go metrics.CollectProcessMetrics(3 * time.Second)

		return nil
	}

	app.After = func(ctx *cli.Context) error {
		debug.Exit()
		console.Stdin.Close() // Resets terminal mode.
		return nil
	}
}

func main() {
	if err := app.Run(os.Args); err != nil {
		fmt.Fprintln(os.Stderr, err)
		os.Exit(1)
	}
}

// geth is the main entry point into the system if no special subcommand is ran.
// It creates a default node based on the command line arguments and runs it in
// blocking mode, waiting for it to be shut down.
func geth(ctx *cli.Context) error {
	if args := ctx.Args(); len(args) > 0 {
		return fmt.Errorf("invalid command: %q", args[0])
	}
	node := makeFullNode(ctx)
	defer node.Close()
	startNode(ctx, node)
	node.Wait()
	return nil
}

// startNode boots up the system node and all registered protocols, after which
// it unlocks any requested accounts, and starts the RPC/IPC interfaces and the
// miner.
func startNode(ctx *cli.Context, stack *node.Node) {
	debug.Memsize.Add("node", stack)

	// Start up the node itself
	utils.StartNode(stack)

	// Unlock any account specifically requested
	if keystores := stack.AccountManager().Backends(keystore.KeyStoreType); len(keystores) > 0 {
		ks := keystores[0].(*keystore.KeyStore)
		passwords := utils.MakePasswordList(ctx)
		unlocks := strings.Split(ctx.GlobalString(utils.UnlockedAccountFlag.Name), ",")
		for i, account := range unlocks {
			if trimmed := strings.TrimSpace(account); trimmed != "" {
				unlockAccount(ctx, ks, trimmed, i, passwords)
			}
		}
	}
	// Register wallet event handlers to open and auto-derive wallets
	events := make(chan accounts.WalletEvent, 16)
	stack.AccountManager().Subscribe(events)

	go func() {
		// Create a chain state reader for self-derivation
		rpcClient, err := stack.Attach()
		if err != nil {
			utils.Fatalf("Failed to attach to self: %v", err)
		}
		stateReader := ethclient.NewClient(rpcClient)

		// Open any wallets already attached
		for _, wallet := range stack.AccountManager().Wallets() {
			if err := wallet.Open(""); err != nil {
				log.Warn("Failed to open wallet", "url", wallet.URL(), "err", err)
			}
		}
		// Listen for wallet event till termination
		for event := range events {
			switch event.Kind {
			case accounts.WalletArrived:
				if err := event.Wallet.Open(""); err != nil {
					log.Warn("New wallet appeared, failed to open", "url", event.Wallet.URL(), "err", err)
				}
			case accounts.WalletOpened:
				status, _ := event.Wallet.Status()
				log.Info("New wallet appeared", "url", event.Wallet.URL(), "status", status)

				derivationPath := accounts.DefaultBaseDerivationPath
				if event.Wallet.URL().Scheme == "ledger" {
					derivationPath = accounts.DefaultLedgerBaseDerivationPath
				}
				event.Wallet.SelfDerive(derivationPath, stateReader)

			case accounts.WalletDropped:
				log.Info("Old wallet dropped", "url", event.Wallet.URL())
				event.Wallet.Close()
			}
		}
	}()

	// Spawn a standalone goroutine for status synchronization monitoring,
	// close the node when synchronization is complete if user required.
	if ctx.GlobalBool(utils.ExitWhenSyncedFlag.Name) {
		go func() {
			sub := stack.EventMux().Subscribe(downloader.DoneEvent{})
			defer sub.Unsubscribe()
			for {
				event := <-sub.Chan()
				if event == nil {
					continue
				}
				done, ok := event.Data.(downloader.DoneEvent)
				if !ok {
					continue
				}
				if timestamp := time.Unix(done.Latest.Time.Int64(), 0); time.Since(timestamp) < 10*time.Minute {
					log.Info("Synchronisation completed", "latestnum", done.Latest.Number, "latesthash", done.Latest.Hash(),
						"age", common.PrettyAge(timestamp))
					stack.Stop()
				}

			}
		}()
	}

	// Start auxiliary services if enabled
	if ctx.GlobalBool(utils.MiningEnabledFlag.Name) || ctx.GlobalBool(utils.DeveloperFlag.Name) {
		// Mining only makes sense if a full Ethereum node is running
		if ctx.GlobalString(utils.SyncModeFlag.Name) == "light" {
			utils.Fatalf("Light clients do not support mining")
		}
		var ethereum *eth.Ethereum
		if err := stack.Service(&ethereum); err != nil {
			utils.Fatalf("Ethereum service not running: %v", err)
		}
		// Set the gas price to the limits from the CLI and start mining
		gasprice := utils.GlobalBig(ctx, utils.MinerLegacyGasPriceFlag.Name)
		if ctx.IsSet(utils.MinerGasPriceFlag.Name) {
			gasprice = utils.GlobalBig(ctx, utils.MinerGasPriceFlag.Name)
		}
		ethereum.TxPool().SetGasPrice(gasprice)

		threads := ctx.GlobalInt(utils.MinerLegacyThreadsFlag.Name)
		if ctx.GlobalIsSet(utils.MinerThreadsFlag.Name) {
			threads = ctx.GlobalInt(utils.MinerThreadsFlag.Name)
		}
		if err := ethereum.StartMining(threads); err != nil {
			utils.Fatalf("Failed to start mining: %v", err)
		}
	}
}<|MERGE_RESOLUTION|>--- conflicted
+++ resolved
@@ -134,11 +134,8 @@
 		utils.MixFlag,
 		utils.EthersocialFlag,
 		utils.RinkebyFlag,
-<<<<<<< HEAD
 		utils.KottiFlag,
-=======
 		utils.GoerliFlag,
->>>>>>> 27e3f968
 		utils.VMEnableDebugFlag,
 		utils.NetworkIdFlag,
 		utils.ConstantinopleOverrideFlag,
