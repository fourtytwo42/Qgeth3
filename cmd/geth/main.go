// Copyright 2014 The go-ethereum Authors
// This file is part of go-ethereum.
//
// go-ethereum is free software: you can redistribute it and/or modify
// it under the terms of the GNU General Public License as published by
// the Free Software Foundation, either version 3 of the License, or
// (at your option) any later version.
//
// go-ethereum is distributed in the hope that it will be useful,
// but WITHOUT ANY WARRANTY; without even the implied warranty of
// MERCHANTABILITY or FITNESS FOR A PARTICULAR PURPOSE. See the
// GNU General Public License for more details.
//
// You should have received a copy of the GNU General Public License
// along with go-ethereum. If not, see <http://www.gnu.org/licenses/>.

// geth is the official command-line client for Ethereum.
package main

import (
	"fmt"
	"os"
	"sort"
	"strconv"
	"strings"
	"time"

	"github.com/ethereum/go-ethereum/accounts"
	"github.com/ethereum/go-ethereum/accounts/keystore"
	"github.com/ethereum/go-ethereum/cmd/utils"
	"github.com/ethereum/go-ethereum/common"
	"github.com/ethereum/go-ethereum/console/prompt"
	"github.com/ethereum/go-ethereum/eth"
	"github.com/ethereum/go-ethereum/eth/downloader"
	"github.com/ethereum/go-ethereum/ethclient"
	"github.com/ethereum/go-ethereum/internal/debug"
	"github.com/ethereum/go-ethereum/internal/ethapi"
	"github.com/ethereum/go-ethereum/internal/flags"
	"github.com/ethereum/go-ethereum/log"
	"github.com/ethereum/go-ethereum/metrics"
	"github.com/ethereum/go-ethereum/node"

	// Force-load the tracer engines to trigger registration
	_ "github.com/ethereum/go-ethereum/eth/tracers/js"
	_ "github.com/ethereum/go-ethereum/eth/tracers/native"

	"gopkg.in/urfave/cli.v1"
)

const (
	clientIdentifier   = "core" // Client identifier to advertise over the network
	databaseIdentifier = "geth" // Client identifier to be used by the database
)

var (
	// Git SHA1 commit hash of the release (set via linker flags)
	gitCommit = ""
	gitDate   = ""
	// The app that holds all commands and flags.
	app = flags.NewApp(gitCommit, gitDate, "the ETC Core Go-Ethereum command line interface")
	// flags that configure the node
	nodeFlags = []cli.Flag{
		utils.IdentityFlag,
		utils.UnlockedAccountFlag,
		utils.PasswordFileFlag,
		utils.BootnodesFlag,
		utils.DataDirFlag,
		utils.AncientFlag,
		utils.MinFreeDiskSpaceFlag,
		utils.AncientRPCFlag,
		utils.KeyStoreDirFlag,
		utils.ExternalSignerFlag,
		utils.NoUSBFlag,
		utils.USBFlag,
		utils.SmartCardDaemonPathFlag,
		utils.OverrideMystiqueFlag,
		utils.OverrideArrowGlacierFlag,
		utils.OverrideTerminalTotalDifficulty,
		utils.EthashCacheDirFlag,
		utils.EthashCachesInMemoryFlag,
		utils.EthashCachesOnDiskFlag,
		utils.EthashCachesLockMmapFlag,
		utils.EthashDatasetDirFlag,
		utils.EthashDatasetsInMemoryFlag,
		utils.EthashDatasetsOnDiskFlag,
		utils.EthashDatasetsLockMmapFlag,
		utils.TxPoolLocalsFlag,
		utils.TxPoolNoLocalsFlag,
		utils.TxPoolJournalFlag,
		utils.TxPoolRejournalFlag,
		utils.TxPoolPriceLimitFlag,
		utils.TxPoolPriceBumpFlag,
		utils.TxPoolAccountSlotsFlag,
		utils.TxPoolGlobalSlotsFlag,
		utils.TxPoolAccountQueueFlag,
		utils.TxPoolGlobalQueueFlag,
		utils.TxPoolLifetimeFlag,
		utils.SyncModeFlag,
		utils.ExitWhenSyncedFlag,
		utils.GCModeFlag,
		utils.SnapshotFlag,
		utils.TxLookupLimitFlag,
		utils.LightServeFlag,
		utils.LightIngressFlag,
		utils.LightEgressFlag,
		utils.LightMaxPeersFlag,
		utils.LightNoPruneFlag,
		utils.LightKDFFlag,
		utils.UltraLightServersFlag,
		utils.UltraLightFractionFlag,
		utils.UltraLightOnlyAnnounceFlag,
		utils.LightNoSyncServeFlag,
		utils.WhitelistFlag,
		utils.BloomFilterSizeFlag,
		utils.CacheFlag,
		utils.CacheDatabaseFlag,
		utils.CacheTrieFlag,
		utils.CacheTrieJournalFlag,
		utils.CacheTrieRejournalFlag,
		utils.CacheGCFlag,
		utils.CacheSnapshotFlag,
		utils.CacheNoPrefetchFlag,
		utils.CachePreimagesFlag,
		utils.ListenPortFlag,
		utils.MaxPeersFlag,
		utils.MaxPendingPeersFlag,
		utils.MiningEnabledFlag,
		utils.MinerThreadsFlag,
		utils.MinerNotifyFlag,
		utils.LegacyMinerGasTargetFlag,
		utils.MinerGasLimitFlag,
		utils.MinerGasPriceFlag,
		utils.MinerEtherbaseFlag,
		utils.MinerExtraDataFlag,
		utils.MinerRecommitIntervalFlag,
		utils.MinerNoVerifyFlag,
		utils.NATFlag,
		utils.NoDiscoverFlag,
		utils.DiscoveryV5Flag,
		utils.NetrestrictFlag,
		utils.NodeKeyFileFlag,
		utils.NodeKeyHexFlag,
		utils.DNSDiscoveryFlag,
		utils.EthProtocolsFlag,
		utils.MainnetFlag,
		utils.DeveloperFlag,
		utils.DeveloperPeriodFlag,
<<<<<<< HEAD
		utils.DeveloperPoWFlag,
=======
		utils.DeveloperGasLimitFlag,
>>>>>>> 8be800ff
		utils.RopstenFlag,
		utils.SepoliaFlag,
		utils.RinkebyFlag,
		utils.GoerliFlag,
		utils.MintMeFlag,
		utils.ClassicFlag,
		utils.MordorFlag,
		utils.KottiFlag,
		utils.VMEnableDebugFlag,
		utils.NetworkIdFlag,
		utils.EthStatsURLFlag,
		utils.FakePoWFlag,
		utils.FakePoWPoissonFlag,
		utils.NoCompactionFlag,
		utils.GpoBlocksFlag,
		utils.GpoPercentileFlag,
		utils.GpoMaxGasPriceFlag,
		utils.GpoIgnoreGasPriceFlag,
		utils.EWASMInterpreterFlag,
		utils.EVMInterpreterFlag,
		utils.MinerNotifyFullFlag,
		utils.ECBP1100Flag,
		utils.ECBP1100NoDisableFlag,
		configFileFlag,
		utils.CatalystFlag,
	}

	rpcFlags = []cli.Flag{
		utils.HTTPEnabledFlag,
		utils.HTTPListenAddrFlag,
		utils.HTTPPortFlag,
		utils.HTTPCORSDomainFlag,
		utils.HTTPVirtualHostsFlag,
		utils.GraphQLEnabledFlag,
		utils.GraphQLCORSDomainFlag,
		utils.GraphQLVirtualHostsFlag,
		utils.HTTPApiFlag,
		utils.HTTPPathPrefixFlag,
		utils.WSEnabledFlag,
		utils.WSListenAddrFlag,
		utils.WSPortFlag,
		utils.WSApiFlag,
		utils.WSAllowedOriginsFlag,
		utils.WSPathPrefixFlag,
		utils.IPCDisabledFlag,
		utils.IPCPathFlag,
		utils.InsecureUnlockAllowedFlag,
		utils.RPCGlobalGasCapFlag,
		utils.RPCGlobalEVMTimeoutFlag,
		utils.RPCGlobalTxFeeCapFlag,
		utils.AllowUnprotectedTxs,
	}

	metricsFlags = []cli.Flag{
		utils.MetricsEnabledFlag,
		utils.MetricsEnabledExpensiveFlag,
		utils.MetricsHTTPFlag,
		utils.MetricsPortFlag,
		utils.MetricsEnableInfluxDBFlag,
		utils.MetricsInfluxDBEndpointFlag,
		utils.MetricsInfluxDBDatabaseFlag,
		utils.MetricsInfluxDBUsernameFlag,
		utils.MetricsInfluxDBPasswordFlag,
		utils.MetricsInfluxDBTagsFlag,
		utils.MetricsEnableInfluxDBV2Flag,
		utils.MetricsInfluxDBTokenFlag,
		utils.MetricsInfluxDBBucketFlag,
		utils.MetricsInfluxDBOrganizationFlag,
	}
)

func init() {
	// Initialize the CLI app and start Geth
	app.Action = geth
	app.HideVersion = true // we have a command to print the version
	app.Copyright = "Copyright 2013-2021 The core-geth and go-ethereum Authors"
	app.Commands = []cli.Command{
		// See chaincmd.go:
		initCommand,
		importCommand,
		exportCommand,
		importPreimagesCommand,
		exportPreimagesCommand,
		removedbCommand,
		dumpCommand,
		dumpGenesisCommand,
		// See accountcmd.go:
		accountCommand,
		walletCommand,
		// See consolecmd.go:
		consoleCommand,
		attachCommand,
		javascriptCommand,
		// See misccmd.go:
		makecacheCommand,
		makedagCommand,
		versionCommand,
		versionCheckCommand,
		licenseCommand,
		// See config.go
		dumpConfigCommand,
		// see dbcmd.go
		dbCommand,
		// See cmd/utils/flags_legacy.go
		utils.ShowDeprecated,
		// See snapshot.go
		snapshotCommand,
	}
	sort.Sort(cli.CommandsByName(app.Commands))

	app.Flags = append(app.Flags, nodeFlags...)
	app.Flags = append(app.Flags, rpcFlags...)
	app.Flags = append(app.Flags, consoleFlags...)
	app.Flags = append(app.Flags, debug.Flags...)
	app.Flags = append(app.Flags, metricsFlags...)

	app.Before = func(ctx *cli.Context) error {
		return debug.Setup(ctx)
	}
	app.After = func(ctx *cli.Context) error {
		debug.Exit()
		prompt.Stdin.Close() // Resets terminal mode.
		return nil
	}
}

func main() {
	if err := app.Run(os.Args); err != nil {
		fmt.Fprintln(os.Stderr, err)
		os.Exit(1)
	}
}

func checkMainnet(ctx *cli.Context) bool {
	isMainnet := false

	switch {
	case ctx.GlobalIsSet(utils.RopstenFlag.Name):
		log.Info("Starting Geth on Ropsten testnet...")

	case ctx.GlobalIsSet(utils.SepoliaFlag.Name):
		log.Info("Starting Geth on Sepolia testnet...")

	case ctx.GlobalIsSet(utils.RinkebyFlag.Name):
		log.Info("Starting Geth on Rinkeby testnet...")

	case ctx.GlobalIsSet(utils.GoerliFlag.Name):
		log.Info("Starting Geth on Görli testnet...")

	case ctx.GlobalIsSet(utils.DeveloperFlag.Name):
		log.Info("Starting Geth in ephemeral proof-of-authority network dev mode...")

	case ctx.GlobalIsSet(utils.DeveloperPoWFlag.Name):
		log.Info("Starting Geth in ephemeral proof-of-work network dev mode...")

	case ctx.GlobalIsSet(utils.ClassicFlag.Name):
		log.Info("Starting Geth on Ethereum Classic...")

	case ctx.GlobalIsSet(utils.MordorFlag.Name):
		log.Info("Starting Geth on Mordor testnet...")

	case ctx.GlobalIsSet(utils.KottiFlag.Name):
		log.Info("Starting Geth on Kotti testnet...")

	case ctx.GlobalIsSet(utils.MintMeFlag.Name):
		log.Info("Starting Geth on MintMe.com Coin mainnet...")

	case !ctx.GlobalIsSet(utils.NetworkIdFlag.Name):
		log.Info("Starting Geth on Ethereum mainnet...")
		isMainnet = true
	}

	return isMainnet
}

// prepare manipulates memory cache allowance and setups metric system.
// This function should be called before launching devp2p stack.
func prepare(ctx *cli.Context) {
	// If we're running a known preset, log it for convenience.

	isMainnet := checkMainnet(ctx)

	// If we're a full node on mainnet without --cache specified, bump default cache allowance
	if ctx.GlobalString(utils.SyncModeFlag.Name) != "light" && !ctx.GlobalIsSet(utils.CacheFlag.Name) && !ctx.GlobalIsSet(utils.NetworkIdFlag.Name) {
		// Make sure we're not on any supported preconfigured testnet either
<<<<<<< HEAD
		if isMainnet {
=======
		if !ctx.GlobalIsSet(utils.RopstenFlag.Name) &&
			!ctx.GlobalIsSet(utils.SepoliaFlag.Name) &&
			!ctx.GlobalIsSet(utils.RinkebyFlag.Name) &&
			!ctx.GlobalIsSet(utils.GoerliFlag.Name) &&
			!ctx.GlobalIsSet(utils.DeveloperFlag.Name) {
>>>>>>> 8be800ff
			// Nope, we're really on mainnet. Bump that cache up!
			log.Info("Bumping default cache on mainnet", "provided", ctx.GlobalInt(utils.CacheFlag.Name), "updated", 4096)
			ctx.GlobalSet(utils.CacheFlag.Name, strconv.Itoa(4096))
		}
	}
	// If we're running a light client on any network, drop the cache to some meaningfully low amount
	if ctx.GlobalString(utils.SyncModeFlag.Name) == "light" && !ctx.GlobalIsSet(utils.CacheFlag.Name) {
		log.Info("Dropping default light client cache", "provided", ctx.GlobalInt(utils.CacheFlag.Name), "updated", 128)
		ctx.GlobalSet(utils.CacheFlag.Name, strconv.Itoa(128))
	}

	// Start metrics export if enabled
	utils.SetupMetrics(ctx)

	// Start system runtime metrics collection
	go metrics.CollectProcessMetrics(3 * time.Second)
}

// geth is the main entry point into the system if no special subcommand is ran.
// It creates a default node based on the command line arguments and runs it in
// blocking mode, waiting for it to be shut down.
func geth(ctx *cli.Context) error {
	if args := ctx.Args(); len(args) > 0 {
		return fmt.Errorf("invalid command: %q", args[0])
	}

	prepare(ctx)
	stack, backend := makeFullNode(ctx)
	defer stack.Close()

	startNode(ctx, stack, backend, false)
	stack.Wait()
	return nil
}

// startNode boots up the system node and all registered protocols, after which
// it unlocks any requested accounts, and starts the RPC/IPC interfaces and the
// miner.
func startNode(ctx *cli.Context, stack *node.Node, backend ethapi.Backend, isConsole bool) {
	debug.Memsize.Add("node", stack)

	// Start up the node itself
	utils.StartNode(ctx, stack, isConsole)

	// Unlock any account specifically requested
	unlockAccounts(ctx, stack)

	// Register wallet event handlers to open and auto-derive wallets
	events := make(chan accounts.WalletEvent, 16)
	stack.AccountManager().Subscribe(events)

	// Create a client to interact with local geth node.
	rpcClient, err := stack.Attach()
	if err != nil {
		utils.Fatalf("Failed to attach to self: %v", err)
	}
	ethClient := ethclient.NewClient(rpcClient)

	go func() {
		// Open any wallets already attached
		for _, wallet := range stack.AccountManager().Wallets() {
			if err := wallet.Open(""); err != nil {
				log.Warn("Failed to open wallet", "url", wallet.URL(), "err", err)
			}
		}
		// Listen for wallet event till termination
		for event := range events {
			switch event.Kind {
			case accounts.WalletArrived:
				if err := event.Wallet.Open(""); err != nil {
					log.Warn("New wallet appeared, failed to open", "url", event.Wallet.URL(), "err", err)
				}
			case accounts.WalletOpened:
				status, _ := event.Wallet.Status()
				log.Info("New wallet appeared", "url", event.Wallet.URL(), "status", status)

				var derivationPaths []accounts.DerivationPath
				if event.Wallet.URL().Scheme == "ledger" {
					derivationPaths = append(derivationPaths, accounts.LegacyLedgerBaseDerivationPath)
				}
				derivationPaths = append(derivationPaths, accounts.DefaultBaseDerivationPath)

				event.Wallet.SelfDerive(derivationPaths, ethClient)

			case accounts.WalletDropped:
				log.Info("Old wallet dropped", "url", event.Wallet.URL())
				event.Wallet.Close()
			}
		}
	}()

	// Spawn a standalone goroutine for status synchronization monitoring,
	// close the node when synchronization is complete if user required.
	if ctx.GlobalBool(utils.ExitWhenSyncedFlag.Name) {
		go func() {
			sub := stack.EventMux().Subscribe(downloader.DoneEvent{})
			defer sub.Unsubscribe()
			for {
				event := <-sub.Chan()
				if event == nil {
					continue
				}
				done, ok := event.Data.(downloader.DoneEvent)
				if !ok {
					continue
				}
				if timestamp := time.Unix(int64(done.Latest.Time), 0); time.Since(timestamp) < 10*time.Minute {
					log.Info("Synchronisation completed", "latestnum", done.Latest.Number, "latesthash", done.Latest.Hash(),
						"age", common.PrettyAge(timestamp))
					stack.Close()
				}
			}
		}()
	}

	// Start auxiliary services if enabled
	isDeveloperMode := ctx.GlobalBool(utils.DeveloperFlag.Name) || ctx.GlobalBool(utils.DeveloperPoWFlag.Name)
	if ctx.GlobalBool(utils.MiningEnabledFlag.Name) || isDeveloperMode {
		// Mining only makes sense if a full Ethereum node is running
		if ctx.GlobalString(utils.SyncModeFlag.Name) == "light" {
			utils.Fatalf("Light clients do not support mining")
		}
		ethBackend, ok := backend.(*eth.EthAPIBackend)
		if !ok {
			utils.Fatalf("Ethereum service not running")
		}
		// Set the gas price to the limits from the CLI and start mining
		gasprice := utils.GlobalBig(ctx, utils.MinerGasPriceFlag.Name)
		ethBackend.TxPool().SetGasPrice(gasprice)
		// start mining
		threads := ctx.GlobalInt(utils.MinerThreadsFlag.Name)
		if err := ethBackend.StartMining(threads); err != nil {
			utils.Fatalf("Failed to start mining: %v", err)
		}
	}
}

// unlockAccounts unlocks any account specifically requested.
func unlockAccounts(ctx *cli.Context, stack *node.Node) {
	var unlocks []string
	inputs := strings.Split(ctx.GlobalString(utils.UnlockedAccountFlag.Name), ",")
	for _, input := range inputs {
		if trimmed := strings.TrimSpace(input); trimmed != "" {
			unlocks = append(unlocks, trimmed)
		}
	}
	// Short circuit if there is no account to unlock.
	if len(unlocks) == 0 {
		return
	}
	// If insecure account unlocking is not allowed if node's APIs are exposed to external.
	// Print warning log to user and skip unlocking.
	if !stack.Config().InsecureUnlockAllowed && stack.Config().ExtRPCEnabled() {
		utils.Fatalf("Account unlock with HTTP access is forbidden!")
	}
	ks := stack.AccountManager().Backends(keystore.KeyStoreType)[0].(*keystore.KeyStore)
	passwords := utils.MakePasswordList(ctx)
	for i, account := range unlocks {
		unlockAccount(ks, account, i, passwords)
	}
}<|MERGE_RESOLUTION|>--- conflicted
+++ resolved
@@ -145,11 +145,8 @@
 		utils.MainnetFlag,
 		utils.DeveloperFlag,
 		utils.DeveloperPeriodFlag,
-<<<<<<< HEAD
 		utils.DeveloperPoWFlag,
-=======
 		utils.DeveloperGasLimitFlag,
->>>>>>> 8be800ff
 		utils.RopstenFlag,
 		utils.SepoliaFlag,
 		utils.RinkebyFlag,
@@ -335,15 +332,7 @@
 	// If we're a full node on mainnet without --cache specified, bump default cache allowance
 	if ctx.GlobalString(utils.SyncModeFlag.Name) != "light" && !ctx.GlobalIsSet(utils.CacheFlag.Name) && !ctx.GlobalIsSet(utils.NetworkIdFlag.Name) {
 		// Make sure we're not on any supported preconfigured testnet either
-<<<<<<< HEAD
 		if isMainnet {
-=======
-		if !ctx.GlobalIsSet(utils.RopstenFlag.Name) &&
-			!ctx.GlobalIsSet(utils.SepoliaFlag.Name) &&
-			!ctx.GlobalIsSet(utils.RinkebyFlag.Name) &&
-			!ctx.GlobalIsSet(utils.GoerliFlag.Name) &&
-			!ctx.GlobalIsSet(utils.DeveloperFlag.Name) {
->>>>>>> 8be800ff
 			// Nope, we're really on mainnet. Bump that cache up!
 			log.Info("Bumping default cache on mainnet", "provided", ctx.GlobalInt(utils.CacheFlag.Name), "updated", 4096)
 			ctx.GlobalSet(utils.CacheFlag.Name, strconv.Itoa(4096))
