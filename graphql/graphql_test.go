// Copyright 2019 The go-ethereum Authors
// This file is part of the go-ethereum library.
//
// The go-ethereum library is free software: you can redistribute it and/or modify
// it under the terms of the GNU Lesser General Public License as published by
// the Free Software Foundation, either version 3 of the License, or
// (at your option) any later version.
//
// The go-ethereum library is distributed in the hope that it will be useful,
// but WITHOUT ANY WARRANTY; without even the implied warranty of
// MERCHANTABILITY or FITNESS FOR A PARTICULAR PURPOSE. See the
// GNU Lesser General Public License for more details.
//
// You should have received a copy of the GNU Lesser General Public License
// along with the go-ethereum library. If not, see <http://www.gnu.org/licenses/>.

package graphql

import (
	"context"
	"encoding/json"
	"fmt"
	"io"
	"math/big"
	"net/http"
	"strings"
	"testing"
	"time"

	"github.com/ethereum/go-ethereum/common"
	"github.com/ethereum/go-ethereum/consensus"
	"github.com/ethereum/go-ethereum/consensus/beacon"
	"github.com/ethereum/go-ethereum/consensus/ethash"
	"github.com/ethereum/go-ethereum/core"
	"github.com/ethereum/go-ethereum/core/types"
	"github.com/ethereum/go-ethereum/core/vm"
	"github.com/ethereum/go-ethereum/crypto"
	"github.com/ethereum/go-ethereum/eth"
	"github.com/ethereum/go-ethereum/eth/ethconfig"
	"github.com/ethereum/go-ethereum/eth/filters"
	"github.com/ethereum/go-ethereum/node"
	"github.com/ethereum/go-ethereum/params"
	"github.com/ethereum/go-ethereum/params/types/genesisT"
	"github.com/ethereum/go-ethereum/params/vars"

	"github.com/stretchr/testify/assert"
)

func TestBuildSchema(t *testing.T) {
	ddir := t.TempDir()
	// Copy config
	conf := node.DefaultConfig
	conf.DataDir = ddir
	stack, err := node.New(&conf)
	if err != nil {
		t.Fatalf("could not create new node: %v", err)
	}
	defer stack.Close()
	// Make sure the schema can be parsed and matched up to the object model.
	if _, err := newHandler(stack, nil, nil, []string{}, []string{}); err != nil {
		t.Errorf("Could not construct GraphQL handler: %v", err)
	}
}

// Tests that a graphQL request is successfully handled when graphql is enabled on the specified endpoint
func TestGraphQLBlockSerialization(t *testing.T) {
	stack := createNode(t)
	defer stack.Close()
	genesis := &genesisT.Genesis{
		Config:     params.AllEthashProtocolChanges,
		GasLimit:   11500000,
		Difficulty: big.NewInt(1048576),
	}
	newGQLService(t, stack, false, genesis, 10, func(i int, gen *core.BlockGen) {})
	// start node
	if err := stack.Start(); err != nil {
		t.Fatalf("could not start node: %v", err)
	}

	for i, tt := range []struct {
		body string
		want string
		code int
	}{
		{ // Should return latest block
			body: `{"query": "{block{number}}","variables": null}`,
			want: `{"data":{"block":{"number":"0xa"}}}`,
			code: 200,
		},
		{ // Should return info about latest block
			body: `{"query": "{block{number,gasUsed,gasLimit}}","variables": null}`,
			want: `{"data":{"block":{"number":"0xa","gasUsed":"0x0","gasLimit":"0xaf79e0"}}}`,
			code: 200,
		},
		{
			body: `{"query": "{block(number:0){number,gasUsed,gasLimit}}","variables": null}`,
			want: `{"data":{"block":{"number":"0x0","gasUsed":"0x0","gasLimit":"0xaf79e0"}}}`,
			code: 200,
		},
		{
			body: `{"query": "{block(number:-1){number,gasUsed,gasLimit}}","variables": null}`,
			want: `{"data":{"block":null}}`,
			code: 200,
		},
		{
			body: `{"query": "{block(number:-500){number,gasUsed,gasLimit}}","variables": null}`,
			want: `{"data":{"block":null}}`,
			code: 200,
		},
		{
			body: `{"query": "{block(number:\"0\"){number,gasUsed,gasLimit}}","variables": null}`,
			want: `{"data":{"block":{"number":"0x0","gasUsed":"0x0","gasLimit":"0xaf79e0"}}}`,
			code: 200,
		},
		{
			body: `{"query": "{block(number:\"-33\"){number,gasUsed,gasLimit}}","variables": null}`,
			want: `{"data":{"block":null}}`,
			code: 200,
		},
		{
			body: `{"query": "{block(number:\"1337\"){number,gasUsed,gasLimit}}","variables": null}`,
			want: `{"data":{"block":null}}`,
			code: 200,
		},
		{
			body: `{"query": "{block(number:\"0x0\"){number,gasUsed,gasLimit}}","variables": null}`,
			want: `{"data":{"block":{"number":"0x0","gasUsed":"0x0","gasLimit":"0xaf79e0"}}}`,
			//want: `{"errors":[{"message":"strconv.ParseInt: parsing \"0x0\": invalid syntax"}],"data":{}}`,
			code: 200,
		},
		{
			body: `{"query": "{block(number:\"a\"){number,gasUsed,gasLimit}}","variables": null}`,
			want: `{"errors":[{"message":"strconv.ParseInt: parsing \"a\": invalid syntax"}],"data":{}}`,
			code: 400,
		},
		{
			body: `{"query": "{bleh{number}}","variables": null}"`,
			want: `{"errors":[{"message":"Cannot query field \"bleh\" on type \"Query\".","locations":[{"line":1,"column":2}]}]}`,
			code: 400,
		},
		// should return `estimateGas` as decimal
		{
			body: `{"query": "{block{ estimateGas(data:{}) }}"}`,
			want: `{"data":{"block":{"estimateGas":"0xd221"}}}`,
			code: 200,
		},
		// should return `status` as decimal
		{
			body: `{"query": "{block {number call (data : {from : \"0xa94f5374fce5edbc8e2a8697c15331677e6ebf0b\", to: \"0x6295ee1b4f6dd65047762f924ecd367c17eabf8f\", data :\"0x12a7b914\"}){data status}}}"}`,
			want: `{"data":{"block":{"number":"0xa","call":{"data":"0x","status":"0x1"}}}}`,
			code: 200,
		},
		{
			body: `{"query": "{blocks {number}}"}`,
			want: `{"errors":[{"message":"from block number must be specified","path":["blocks"]}],"data":null}`,
			code: 400,
		},
	} {
		resp, err := http.Post(fmt.Sprintf("%s/graphql", stack.HTTPEndpoint()), "application/json", strings.NewReader(tt.body))
		if err != nil {
			t.Fatalf("could not post: %v", err)
		}
		bodyBytes, err := io.ReadAll(resp.Body)
		resp.Body.Close()
		if err != nil {
			t.Fatalf("could not read from response body: %v", err)
		}
		if have := string(bodyBytes); have != tt.want {
			t.Errorf("testcase %d %s,\nhave:\n%v\nwant:\n%v", i, tt.body, have, tt.want)
		}
		if tt.code != resp.StatusCode {
			t.Errorf("testcase %d %s,\nwrong statuscode, have: %v, want: %v", i, tt.body, resp.StatusCode, tt.code)
		}
		if ctype := resp.Header.Get("Content-Type"); ctype != "application/json" {
			t.Errorf("testcase %d \nwrong Content-Type, have: %v, want: %v", i, ctype, "application/json")
		}
	}
}

func TestGraphQLBlockSerializationEIP2718(t *testing.T) {
	// Account for signing txes
	var (
		key, _  = crypto.HexToECDSA("b71c71a67e1177ad4e901695e1b4b9ee17ae16c6668d313eac2f96dbcda3f291")
		address = crypto.PubkeyToAddress(key.PublicKey)
		funds   = big.NewInt(1000000000000000)
		dad     = common.HexToAddress("0x0000000000000000000000000000000000000dad")
	)
	stack := createNode(t)
	defer stack.Close()
	genesis := &genesisT.Genesis{
		Config:     params.AllEthashProtocolChanges,
		GasLimit:   11500000,
		Difficulty: big.NewInt(1048576),
<<<<<<< HEAD
		Alloc: genesisT.GenesisAlloc{
=======
		Alloc: types.GenesisAlloc{
>>>>>>> 7f131dcb
			address: {Balance: funds},
			// The address 0xdad sloads 0x00 and 0x01
			dad: {
				Code:    []byte{byte(vm.PC), byte(vm.PC), byte(vm.SLOAD), byte(vm.SLOAD)},
				Nonce:   0,
				Balance: big.NewInt(0),
			},
		},
		BaseFee: big.NewInt(vars.InitialBaseFee),
	}
	signer := types.LatestSigner(genesis.Config)
	newGQLService(t, stack, false, genesis, 1, func(i int, gen *core.BlockGen) {
		gen.SetCoinbase(common.Address{1})
		tx, _ := types.SignNewTx(key, signer, &types.LegacyTx{
			Nonce:    uint64(0),
			To:       &dad,
			Value:    big.NewInt(100),
			Gas:      50000,
			GasPrice: big.NewInt(vars.InitialBaseFee),
		})
		gen.AddTx(tx)
		tx, _ = types.SignNewTx(key, signer, &types.AccessListTx{
			ChainID:  genesis.Config.GetChainID(),
			Nonce:    uint64(1),
			To:       &dad,
			Gas:      30000,
			GasPrice: big.NewInt(vars.InitialBaseFee),
			Value:    big.NewInt(50),
			AccessList: types.AccessList{{
				Address:     dad,
				StorageKeys: []common.Hash{{0}},
			}},
		})
		gen.AddTx(tx)
	})
	// start node
	if err := stack.Start(); err != nil {
		t.Fatalf("could not start node: %v", err)
	}

	for i, tt := range []struct {
		body string
		want string
		code int
	}{
		{
			body: `{"query": "{block {number transactions { from { address } to { address } value hash type accessList { address storageKeys } index}}}"}`,
			want: `{"data":{"block":{"number":"0x1","transactions":[{"from":{"address":"0x71562b71999873db5b286df957af199ec94617f7"},"to":{"address":"0x0000000000000000000000000000000000000dad"},"value":"0x64","hash":"0xd864c9d7d37fade6b70164740540c06dd58bb9c3f6b46101908d6339db6a6a7b","type":"0x0","accessList":[],"index":"0x0"},{"from":{"address":"0x71562b71999873db5b286df957af199ec94617f7"},"to":{"address":"0x0000000000000000000000000000000000000dad"},"value":"0x32","hash":"0x19b35f8187b4e15fb59a9af469dca5dfa3cd363c11d372058c12f6482477b474","type":"0x1","accessList":[{"address":"0x0000000000000000000000000000000000000dad","storageKeys":["0x0000000000000000000000000000000000000000000000000000000000000000"]}],"index":"0x1"}]}}}`,
			code: 200,
		},
	} {
		resp, err := http.Post(fmt.Sprintf("%s/graphql", stack.HTTPEndpoint()), "application/json", strings.NewReader(tt.body))
		if err != nil {
			t.Fatalf("could not post: %v", err)
		}
		bodyBytes, err := io.ReadAll(resp.Body)
		resp.Body.Close()
		if err != nil {
			t.Fatalf("could not read from response body: %v", err)
		}
		if have := string(bodyBytes); have != tt.want {
			t.Errorf("testcase %d %s,\nhave:\n%v\nwant:\n%v", i, tt.body, have, tt.want)
		}
		if tt.code != resp.StatusCode {
			t.Errorf("testcase %d %s,\nwrong statuscode, have: %v, want: %v", i, tt.body, resp.StatusCode, tt.code)
		}
	}
}

// Tests that a graphQL request is not handled successfully when graphql is not enabled on the specified endpoint
func TestGraphQLHTTPOnSamePort_GQLRequest_Unsuccessful(t *testing.T) {
	stack := createNode(t)
	defer stack.Close()
	if err := stack.Start(); err != nil {
		t.Fatalf("could not start node: %v", err)
	}
	body := strings.NewReader(`{"query": "{block{number}}","variables": null}`)
	resp, err := http.Post(fmt.Sprintf("%s/graphql", stack.HTTPEndpoint()), "application/json", body)
	if err != nil {
		t.Fatalf("could not post: %v", err)
	}
	resp.Body.Close()
	// make sure the request is not handled successfully
	assert.Equal(t, http.StatusNotFound, resp.StatusCode)
}

func TestGraphQLConcurrentResolvers(t *testing.T) {
	var (
		key, _  = crypto.GenerateKey()
		addr    = crypto.PubkeyToAddress(key.PublicKey)
		dadStr  = "0x0000000000000000000000000000000000000dad"
		dad     = common.HexToAddress(dadStr)
		genesis = &genesisT.Genesis{
			Config:     params.AllEthashProtocolChanges,
			GasLimit:   11500000,
			Difficulty: big.NewInt(1048576),
<<<<<<< HEAD
			Alloc: genesisT.GenesisAlloc{
				addr: {Balance: big.NewInt(vars.Ether)},
=======
			Alloc: types.GenesisAlloc{
				addr: {Balance: big.NewInt(params.Ether)},
>>>>>>> 7f131dcb
				dad: {
					// LOG0(0, 0), LOG0(0, 0), RETURN(0, 0)
					Code:    common.Hex2Bytes("60006000a060006000a060006000f3"),
					Nonce:   0,
					Balance: big.NewInt(0),
				},
			},
		}
		signer = types.LatestSigner(genesis.Config)
		stack  = createNode(t)
	)
	defer stack.Close()

	var tx *types.Transaction
	handler, chain := newGQLService(t, stack, false, genesis, 1, func(i int, gen *core.BlockGen) {
		tx, _ = types.SignNewTx(key, signer, &types.LegacyTx{To: &dad, Gas: 100000, GasPrice: big.NewInt(vars.InitialBaseFee)})
		gen.AddTx(tx)
		tx, _ = types.SignNewTx(key, signer, &types.LegacyTx{To: &dad, Nonce: 1, Gas: 100000, GasPrice: big.NewInt(vars.InitialBaseFee)})
		gen.AddTx(tx)
		tx, _ = types.SignNewTx(key, signer, &types.LegacyTx{To: &dad, Nonce: 2, Gas: 100000, GasPrice: big.NewInt(vars.InitialBaseFee)})
		gen.AddTx(tx)
	})
	// start node
	if err := stack.Start(); err != nil {
		t.Fatalf("could not start node: %v", err)
	}

	for i, tt := range []struct {
		body string
		want string
	}{
		// Multiple txes race to get/set the block hash.
		{
			body: "{block { transactions { logs { account { address } } } } }",
			want: fmt.Sprintf(`{"block":{"transactions":[{"logs":[{"account":{"address":"%s"}},{"account":{"address":"%s"}}]},{"logs":[{"account":{"address":"%s"}},{"account":{"address":"%s"}}]},{"logs":[{"account":{"address":"%s"}},{"account":{"address":"%s"}}]}]}}`, dadStr, dadStr, dadStr, dadStr, dadStr, dadStr),
		},
		// Multiple fields of a tx race to resolve it. Happens in this case
		// because resolving the tx body belonging to a log is delayed.
		{
			body: `{block { logs(filter: {}) { transaction { nonce value gasPrice }}}}`,
			want: `{"block":{"logs":[{"transaction":{"nonce":"0x0","value":"0x0","gasPrice":"0x3b9aca00"}},{"transaction":{"nonce":"0x0","value":"0x0","gasPrice":"0x3b9aca00"}},{"transaction":{"nonce":"0x1","value":"0x0","gasPrice":"0x3b9aca00"}},{"transaction":{"nonce":"0x1","value":"0x0","gasPrice":"0x3b9aca00"}},{"transaction":{"nonce":"0x2","value":"0x0","gasPrice":"0x3b9aca00"}},{"transaction":{"nonce":"0x2","value":"0x0","gasPrice":"0x3b9aca00"}}]}}`,
		},
		// Multiple txes of a block race to set/retrieve receipts of a block.
		{
			body: "{block { transactions { status gasUsed } } }",
			want: `{"block":{"transactions":[{"status":"0x1","gasUsed":"0x5508"},{"status":"0x1","gasUsed":"0x5508"},{"status":"0x1","gasUsed":"0x5508"}]}}`,
		},
		// Multiple fields of block race to resolve header and body.
		{
			body: "{ block { number hash gasLimit ommerCount transactionCount totalDifficulty } }",
			want: fmt.Sprintf(`{"block":{"number":"0x1","hash":"%s","gasLimit":"0xaf79e0","ommerCount":"0x0","transactionCount":"0x3","totalDifficulty":"0x200000"}}`, chain[len(chain)-1].Hash()),
		},
		// Multiple fields of a block race to resolve the header and body.
		{
			body: fmt.Sprintf(`{ transaction(hash: "%s") { block { number hash gasLimit ommerCount transactionCount } } }`, tx.Hash()),
			want: fmt.Sprintf(`{"transaction":{"block":{"number":"0x1","hash":"%s","gasLimit":"0xaf79e0","ommerCount":"0x0","transactionCount":"0x3"}}}`, chain[len(chain)-1].Hash()),
		},
		// Account fields race the resolve the state object.
		{
			body: fmt.Sprintf(`{ block { account(address: "%s") { balance transactionCount code } } }`, dadStr),
			want: `{"block":{"account":{"balance":"0x0","transactionCount":"0x0","code":"0x60006000a060006000a060006000f3"}}}`,
		},
		// Test values for a non-existent account.
		{
			body: fmt.Sprintf(`{ block { account(address: "%s") { balance transactionCount code } } }`, "0x1111111111111111111111111111111111111111"),
			want: `{"block":{"account":{"balance":"0x0","transactionCount":"0x0","code":"0x"}}}`,
		},
	} {
		res := handler.Schema.Exec(context.Background(), tt.body, "", map[string]interface{}{})
		if res.Errors != nil {
			t.Fatalf("failed to execute query for testcase #%d: %v", i, res.Errors)
		}
		have, err := json.Marshal(res.Data)
		if err != nil {
			t.Fatalf("failed to encode graphql response for testcase #%d: %s", i, err)
		}
		if string(have) != tt.want {
			t.Errorf("response unmatch for testcase #%d.\nExpected:\n%s\nGot:\n%s\n", i, tt.want, have)
		}
	}
}

func TestWithdrawals(t *testing.T) {
	var (
		key, _ = crypto.GenerateKey()
		addr   = crypto.PubkeyToAddress(key.PublicKey)

		genesis = &genesisT.Genesis{
			Config:     params.AllEthashProtocolChanges,
			GasLimit:   11500000,
			Difficulty: common.Big1,
<<<<<<< HEAD
			Alloc: genesisT.GenesisAlloc{
				addr: {Balance: big.NewInt(vars.Ether)},
=======
			Alloc: types.GenesisAlloc{
				addr: {Balance: big.NewInt(params.Ether)},
>>>>>>> 7f131dcb
			},
		}
		signer = types.LatestSigner(genesis.Config)
		stack  = createNode(t)
	)
	defer stack.Close()

	handler, _ := newGQLService(t, stack, true, genesis, 1, func(i int, gen *core.BlockGen) {
		tx, _ := types.SignNewTx(key, signer, &types.LegacyTx{To: &common.Address{}, Gas: 100000, GasPrice: big.NewInt(vars.InitialBaseFee)})
		gen.AddTx(tx)
		gen.AddWithdrawal(&types.Withdrawal{
			Validator: 5,
			Address:   common.Address{},
			Amount:    10,
		})
	})
	// start node
	if err := stack.Start(); err != nil {
		t.Fatalf("could not start node: %v", err)
	}

	for i, tt := range []struct {
		body string
		want string
	}{
		// Genesis block has no withdrawals.
		{
			body: "{block(number: 0) { withdrawalsRoot withdrawals { index } } }",
			want: `{"block":{"withdrawalsRoot":null,"withdrawals":null}}`,
		},
		{
			body: "{block(number: 1) { withdrawalsRoot withdrawals { validator amount } } }",
			want: `{"block":{"withdrawalsRoot":"0x8418fc1a48818928f6692f148e9b10e99a88edc093b095cb8ca97950284b553d","withdrawals":[{"validator":"0x5","amount":"0xa"}]}}`,
		},
	} {
		res := handler.Schema.Exec(context.Background(), tt.body, "", map[string]interface{}{})
		if res.Errors != nil {
			t.Fatalf("failed to execute query for testcase #%d: %v", i, res.Errors)
		}
		have, err := json.Marshal(res.Data)
		if err != nil {
			t.Fatalf("failed to encode graphql response for testcase #%d: %s", i, err)
		}
		if string(have) != tt.want {
			t.Errorf("response unmatch for testcase #%d.\nhave:\n%s\nwant:\n%s", i, have, tt.want)
		}
	}
}

func createNode(t *testing.T) *node.Node {
	stack, err := node.New(&node.Config{
		HTTPHost:     "127.0.0.1",
		HTTPPort:     0,
		WSHost:       "127.0.0.1",
		WSPort:       0,
		HTTPTimeouts: node.DefaultConfig.HTTPTimeouts,
	})
	if err != nil {
		t.Fatalf("could not create node: %v", err)
	}
	return stack
}

func newGQLService(t *testing.T, stack *node.Node, shanghai bool, gspec *genesisT.Genesis, genBlocks int, genfunc func(i int, gen *core.BlockGen)) (*handler, []*types.Block) {
	ethConf := &ethconfig.Config{
		Genesis: gspec,
		Ethash: ethash.Config{
			PowMode: ethash.ModeFake,
		},
		NetworkId:      1337,
		TrieCleanCache: 5,
		TrieDirtyCache: 5,
		TrieTimeout:    60 * time.Minute,
		SnapshotCache:  5,
	}
	var engine consensus.Engine = ethash.NewFaker()
	if shanghai {
		engine = beacon.NewFaker()
		chainCfg := gspec.Config
		chainCfg.SetEthashTerminalTotalDifficultyPassed(true)
		chainCfg.SetEthashTerminalTotalDifficulty(common.Big0)
		// GenerateChain will increment timestamps by 10.
		// Shanghai upgrade at block 1.
		shanghaiTime := uint64(5)
		chainCfg.SetEIP3651TransitionTime(&shanghaiTime)
		chainCfg.SetEIP3855TransitionTime(&shanghaiTime)
		chainCfg.SetEIP3860TransitionTime(&shanghaiTime)
		chainCfg.SetEIP4895TransitionTime(&shanghaiTime)
		chainCfg.SetEIP6049TransitionTime(&shanghaiTime)
	}
	ethBackend, err := eth.New(stack, ethConf)
	if err != nil {
		t.Fatalf("could not create eth backend: %v", err)
	}
	// Create some blocks and import them
	chain, _ := core.GenerateChain(params.AllEthashProtocolChanges, ethBackend.BlockChain().Genesis(),
		engine, ethBackend.ChainDb(), genBlocks, genfunc)
	_, err = ethBackend.BlockChain().InsertChain(chain)
	if err != nil {
		t.Fatalf("could not create import blocks: %v", err)
	}
	// Set up handler
	filterSystem := filters.NewFilterSystem(ethBackend.APIBackend, filters.Config{})
	handler, err := newHandler(stack, ethBackend.APIBackend, filterSystem, []string{}, []string{})
	if err != nil {
		t.Fatalf("could not create graphql service: %v", err)
	}
	return handler, chain
}<|MERGE_RESOLUTION|>--- conflicted
+++ resolved
@@ -191,11 +191,7 @@
 		Config:     params.AllEthashProtocolChanges,
 		GasLimit:   11500000,
 		Difficulty: big.NewInt(1048576),
-<<<<<<< HEAD
 		Alloc: genesisT.GenesisAlloc{
-=======
-		Alloc: types.GenesisAlloc{
->>>>>>> 7f131dcb
 			address: {Balance: funds},
 			// The address 0xdad sloads 0x00 and 0x01
 			dad: {
@@ -292,13 +288,8 @@
 			Config:     params.AllEthashProtocolChanges,
 			GasLimit:   11500000,
 			Difficulty: big.NewInt(1048576),
-<<<<<<< HEAD
 			Alloc: genesisT.GenesisAlloc{
 				addr: {Balance: big.NewInt(vars.Ether)},
-=======
-			Alloc: types.GenesisAlloc{
-				addr: {Balance: big.NewInt(params.Ether)},
->>>>>>> 7f131dcb
 				dad: {
 					// LOG0(0, 0), LOG0(0, 0), RETURN(0, 0)
 					Code:    common.Hex2Bytes("60006000a060006000a060006000f3"),
@@ -390,13 +381,8 @@
 			Config:     params.AllEthashProtocolChanges,
 			GasLimit:   11500000,
 			Difficulty: common.Big1,
-<<<<<<< HEAD
 			Alloc: genesisT.GenesisAlloc{
 				addr: {Balance: big.NewInt(vars.Ether)},
-=======
-			Alloc: types.GenesisAlloc{
-				addr: {Balance: big.NewInt(params.Ether)},
->>>>>>> 7f131dcb
 			},
 		}
 		signer = types.LatestSigner(genesis.Config)
