// Copyright 2016 The go-ethereum Authors
// This file is part of the go-ethereum library.
//
// The go-ethereum library is free software: you can redistribute it and/or modify
// it under the terms of the GNU Lesser General Public License as published by
// the Free Software Foundation, either version 3 of the License, or
// (at your option) any later version.
//
// The go-ethereum library is distributed in the hope that it will be useful,
// but WITHOUT ANY WARRANTY; without even the implied warranty of
// MERCHANTABILITY or FITNESS FOR A PARTICULAR PURPOSE. See the
// GNU Lesser General Public License for more details.
//
// You should have received a copy of the GNU Lesser General Public License
// along with the go-ethereum library. If not, see <http://www.gnu.org/licenses/>.

//go:build none
// +build none

/*
The ci command is called from Continuous Integration scripts.

Usage: go run build/ci.go <command> <command flags/arguments>

Available commands are:

	install    [ -arch architecture ] [ -cc compiler ] [ packages... ]                          -- builds packages and executables
	test       [ -coverage ] [ packages... ]                                                    -- runs the tests
	lint                                                                                        -- runs certain pre-selected linters
	archive    [ -arch architecture ] [ -type zip|tar ] [ -signer key-envvar ] [ -signify key-envvar ] [ -upload dest ] -- archives build artifacts
	importkeys                                                                                  -- imports signing keys from env
	debsrc     [ -signer key-id ] [ -upload dest ]                                              -- creates a debian source package
	nsis                                                                                        -- creates a Windows NSIS installer
	purge      [ -store blobstore ] [ -days threshold ]                                         -- purges old archives from the blobstore

For all commands, -n prevents execution of external programs (dry run mode).
*/
package main

import (
	"bytes"
	"encoding/base64"
	"flag"
	"fmt"
	"log"
	"os"
	"os/exec"
	"path"
	"path/filepath"
	"runtime"
	"strconv"
	"strings"
	"time"

	"github.com/cespare/cp"
	"github.com/ethereum/go-ethereum/common"
	"github.com/ethereum/go-ethereum/crypto/signify"
	"github.com/ethereum/go-ethereum/internal/build"
	"github.com/ethereum/go-ethereum/params"
)

var (
	// Files that end up in the geth*.zip archive.
	gethArchiveFiles = []string{
		"COPYING",
		executablePath("geth"),
	}

	// Files that end up in the geth-alltools*.zip archive.
	allToolsArchiveFiles = []string{
		"COPYING",
		executablePath("abigen"),
		executablePath("bootnode"),
		executablePath("echainspec"),
		executablePath("evm"),
		executablePath("geth"),
		executablePath("rlpdump"),
		executablePath("clef"),
	}

	// A debian package is created for all executables listed here.
	debExecutables = []debExecutable{
		{
			BinaryName:  "abigen",
			Description: "Source code generator to convert Ethereum contract definitions into easy to use, compile-time type-safe Go packages.",
		},
		{
			BinaryName:  "bootnode",
			Description: "Ethereum bootnode.",
		},
		{
			BinaryName:  "echainspec",
			Description: "Developer utility to manage chain external chain configuration",
		},
		{
			BinaryName:  "evm",
			Description: "Developer utility version of the EVM (Ethereum Virtual Machine) that is capable of running bytecode snippets within a configurable environment and execution mode.",
		},
		{
			BinaryName:  "geth",
			Description: "Ethereum CLI client.",
		},
		{
			BinaryName:  "rlpdump",
			Description: "Developer utility tool that prints RLP structures.",
		},
		{
			BinaryName:  "clef",
			Description: "Ethereum account management tool.",
		},
	}

	// A debian package is created for all executables listed here.
	debEthereum = debPackage{
		Name:        "ethereum",
		Version:     params.Version,
		Executables: debExecutables,
	}

	// Debian meta packages to build and push to Ubuntu PPA
	debPackages = []debPackage{
		debEthereum,
	}

	// Distros for which packages are created.
	// Note: vivid is unsupported because there is no golang-1.6 package for it.
	// Note: the following Ubuntu releases have been officially deprecated on Launchpad:
	//   wily, yakkety, zesty, artful, cosmic, disco, eoan, groovy, hirsuite, impish,
	//   kinetic
	debDistroGoBoots = map[string]string{
		"trusty": "golang-1.11", // EOL: 04/2024
		"xenial": "golang-go",   // EOL: 04/2026
		"bionic": "golang-go",   // EOL: 04/2028
		"focal":  "golang-go",   // EOL: 04/2030
		"jammy":  "golang-go",   // EOL: 04/2032
		"lunar":  "golang-go",   // EOL: 01/2024
	}

	debGoBootPaths = map[string]string{
		"golang-1.11": "/usr/lib/go-1.11",
		"golang-go":   "/usr/lib/go",
	}

	// This is the version of Go that will be downloaded by
	//
	//     go run ci.go install -dlgo
	dlgoVersion = "1.21.0"

	// This is the version of Go that will be used to bootstrap the PPA builder.
	//
	// This version is fine to be old and full of security holes, we just use it
	// to build the latest Go. Don't change it. If it ever becomes insufficient,
	// we need to switch over to a recursive builder to jumpt across supported
	// versions.
	gobootVersion = "1.19.6"

	// This is the version of execution-spec-tests that we are using.
	// When updating, you must also update build/checksums.txt.
	executionSpecTestsVersion = "1.0.2"

	// This is where the tests should be unpacked.
	executionSpecTestsDir = "tests/spec-tests"
)

var GOBIN, _ = filepath.Abs(filepath.Join("build", "bin"))

func executablePath(name string) string {
	if runtime.GOOS == "windows" {
		name += ".exe"
	}
	return filepath.Join(GOBIN, name)
}

func main() {
	log.SetFlags(log.Lshortfile)

	if !common.FileExist(filepath.Join("build", "ci.go")) {
		log.Fatal("this script must be run from the root of the repository")
	}
	if len(os.Args) < 2 {
		log.Fatal("need subcommand as first argument")
	}
	switch os.Args[1] {
	case "install":
		doInstall(os.Args[2:])
	case "test":
		doTest(os.Args[2:])
	case "lint":
		doLint(os.Args[2:])
	case "archive":
		doArchive(os.Args[2:])
	case "docker":
		doDocker(os.Args[2:])
	case "debsrc":
		doDebianSource(os.Args[2:])
	case "nsis":
		doWindowsInstaller(os.Args[2:])
	case "purge":
		doPurge(os.Args[2:])
	default:
		log.Fatal("unknown command ", os.Args[1])
	}
}

// Compiling

func doInstall(cmdline []string) {
	var (
		dlgo       = flag.Bool("dlgo", false, "Download Go and build with it")
		arch       = flag.String("arch", "", "Architecture to cross build for")
		cc         = flag.String("cc", "", "C compiler to cross build with")
		staticlink = flag.Bool("static", false, "Create statically-linked executable")
	)
	flag.CommandLine.Parse(cmdline)
	env := build.Env()

	// Configure the toolchain.
	tc := build.GoToolchain{GOARCH: *arch, CC: *cc}
	if *dlgo {
		csdb := build.MustLoadChecksums("build/checksums.txt")
		tc.Root = build.DownloadGo(csdb, dlgoVersion)
	}

	// Disable CLI markdown doc generation in release builds.
	buildTags := []string{"urfave_cli_no_docs"}

	// Enable linking the CKZG library since we can make it work with additional flags.
	if env.UbuntuVersion != "trusty" {
		buildTags = append(buildTags, "ckzg")
	}

	// Configure the build.
	gobuild := tc.Go("build", buildFlags(env, *staticlink, buildTags)...)

	// arm64 CI builders are memory-constrained and can't handle concurrent builds,
	// better disable it. This check isn't the best, it should probably
	// check for something in env instead.
	if env.CI && runtime.GOARCH == "arm64" {
		gobuild.Args = append(gobuild.Args, "-p", "1")
	}

	/*
		TODO(meowsbits): The -trimpath flag is commented because it breaks openrpc discovery, for which
		reflection/AST-parsing gets broken when paths are not full.
		Is there a better solve for this? Can we just turn reflection off for the geth build?
	*/
	// We use -trimpath to avoid leaking local paths into the built executables.
	// gobuild.Args = append(gobuild.Args, "-trimpath")

	// Show packages during build.
	gobuild.Args = append(gobuild.Args, "-v")

	// Now we choose what we're even building.
	// Default: collect all 'main' packages in cmd/ and build those.
	packages := flag.Args()
	if len(packages) == 0 {
		packages = build.FindMainPackages("./cmd")
	}

	// Do the build!
	for _, pkg := range packages {
		args := make([]string, len(gobuild.Args))
		copy(args, gobuild.Args)
		args = append(args, "-o", executablePath(path.Base(pkg)))
		args = append(args, pkg)
		build.MustRun(&exec.Cmd{Path: gobuild.Path, Args: args, Env: gobuild.Env})
	}
}

// buildFlags returns the go tool flags for building.
func buildFlags(env build.Environment, staticLinking bool, buildTags []string) (flags []string) {
	var ld []string
	if env.Commit != "" {
		ld = append(ld, "-X", "github.com/ethereum/go-ethereum/internal/version.gitCommit="+env.Commit)
		ld = append(ld, "-X", "github.com/ethereum/go-ethereum/internal/version.gitDate="+env.Date)
	}
	// Strip DWARF on darwin. This used to be required for certain things,
	// and there is no downside to this, so we just keep doing it.
	if runtime.GOOS == "darwin" {
		ld = append(ld, "-s")
	}
	if runtime.GOOS == "linux" {
		// Enforce the stacksize to 8M, which is the case on most platforms apart from
		// alpine Linux.
		extld := []string{"-Wl,-z,stack-size=0x800000"}
		if staticLinking {
			extld = append(extld, "-static")
			// Under static linking, use of certain glibc features must be
			// disabled to avoid shared library dependencies.
			buildTags = append(buildTags, "osusergo", "netgo")
		}
		ld = append(ld, "-extldflags", "'"+strings.Join(extld, " ")+"'")
	}
	if len(ld) > 0 {
		flags = append(flags, "-ldflags", strings.Join(ld, " "))
	}
	if len(buildTags) > 0 {
		flags = append(flags, "-tags", strings.Join(buildTags, ","))
	}
	return flags
}

// Running The Tests
//
// "tests" also includes static analysis tools such as vet.

func doTest(cmdline []string) {
	var (
		dlgo     = flag.Bool("dlgo", false, "Download Go and build with it")
		arch     = flag.String("arch", "", "Run tests for given architecture")
		cc       = flag.String("cc", "", "Sets C compiler binary")
		coverage = flag.Bool("coverage", false, "Whether to record code coverage")
		verbose  = flag.Bool("v", false, "Whether to log verbosely")
		race     = flag.Bool("race", false, "Execute the race detector")
<<<<<<< HEAD
		timeout  = flag.String("timeout", "", "Timeout limit")
=======
		cachedir = flag.String("cachedir", "./build/cache", "directory for caching downloads")
>>>>>>> 7371b381
	)
	flag.CommandLine.Parse(cmdline)

	// Get test fixtures.
	csdb := build.MustLoadChecksums("build/checksums.txt")
	downloadSpecTestFixtures(csdb, *cachedir)

	// Configure the toolchain.
	tc := build.GoToolchain{GOARCH: *arch, CC: *cc}
	if *dlgo {
		tc.Root = build.DownloadGo(csdb, dlgoVersion)
	}
	gotest := tc.Go("test")

	// CI needs a bit more time for the statetests (default 10m).
	gotest.Args = append(gotest.Args, "-timeout=20m")

	// Enable CKZG backend in CI.
	gotest.Args = append(gotest.Args, "-tags=ckzg")

	// Test a single package at a time. CI builders are slow
	// and some tests run into timeouts under load.
	gotest.Args = append(gotest.Args, "-p", "1")
	if *coverage {
		gotest.Args = append(gotest.Args, "-covermode=atomic", "-cover")
	}
	if *verbose {
		gotest.Args = append(gotest.Args, "-v")
	}
	if *race {
		gotest.Args = append(gotest.Args, "-race")
	}
	if *timeout != "" {
		gotest.Args = append(gotest.Args, "-timeout", *timeout)
	}

	packages := []string{"./..."}
	if len(flag.CommandLine.Args()) > 0 {
		packages = flag.CommandLine.Args()
	}
	gotest.Args = append(gotest.Args, packages...)
	build.MustRun(gotest)
}

// downloadSpecTestFixtures downloads and extracts the execution-spec-tests fixtures.
func downloadSpecTestFixtures(csdb *build.ChecksumDB, cachedir string) string {
	ext := ".tar.gz"
	base := "fixtures" // TODO(MariusVanDerWijden) rename once the version becomes part of the filename
	url := fmt.Sprintf("https://github.com/ethereum/execution-spec-tests/releases/download/v%s/%s%s", executionSpecTestsVersion, base, ext)
	archivePath := filepath.Join(cachedir, base+ext)
	if err := csdb.DownloadFile(url, archivePath); err != nil {
		log.Fatal(err)
	}
	if err := build.ExtractArchive(archivePath, executionSpecTestsDir); err != nil {
		log.Fatal(err)
	}
	return filepath.Join(cachedir, base)
}

// doLint runs golangci-lint on requested packages.
func doLint(cmdline []string) {
	var (
		cachedir = flag.String("cachedir", "./build/cache", "directory for caching golangci-lint binary.")
	)
	flag.CommandLine.Parse(cmdline)
	packages := []string{"./..."}
	if len(flag.CommandLine.Args()) > 0 {
		packages = flag.CommandLine.Args()
	}

	linter := downloadLinter(*cachedir)
	lflags := []string{"run", "--timeout", "5m0s", "--config", ".golangci.yml"}
	build.MustRunCommand(linter, append(lflags, packages...)...)
	fmt.Println("You have achieved perfection.")
}

// downloadLinter downloads and unpacks golangci-lint.
func downloadLinter(cachedir string) string {
	const version = "1.51.1"

	csdb := build.MustLoadChecksums("build/checksums.txt")
	arch := runtime.GOARCH
	ext := ".tar.gz"

	if runtime.GOOS == "windows" {
		ext = ".zip"
	}
	if arch == "arm" {
		arch += "v" + os.Getenv("GOARM")
	}
	base := fmt.Sprintf("golangci-lint-%s-%s-%s", version, runtime.GOOS, arch)
	url := fmt.Sprintf("https://github.com/golangci/golangci-lint/releases/download/v%s/%s%s", version, base, ext)
	archivePath := filepath.Join(cachedir, base+ext)
	if err := csdb.DownloadFile(url, archivePath); err != nil {
		log.Fatal(err)
	}
	if err := build.ExtractArchive(archivePath, cachedir); err != nil {
		log.Fatal(err)
	}
	return filepath.Join(cachedir, base, "golangci-lint")
}

// Release Packaging
func doArchive(cmdline []string) {
	var (
		arch    = flag.String("arch", runtime.GOARCH, "Architecture cross packaging")
		atype   = flag.String("type", "zip", "Type of archive to write (zip|tar)")
		signer  = flag.String("signer", "", `Environment variable holding the signing key (e.g. LINUX_SIGNING_KEY)`)
		signify = flag.String("signify", "", `Environment variable holding the signify key (e.g. LINUX_SIGNIFY_KEY)`)
		upload  = flag.String("upload", "", `Destination to upload the archives (usually "gethstore/builds")`)
		ext     string
	)
	flag.CommandLine.Parse(cmdline)
	switch *atype {
	case "zip":
		ext = ".zip"
	case "tar":
		ext = ".tar.gz"
	default:
		log.Fatal("unknown archive type: ", atype)
	}

	var (
		env      = build.Env()
		basegeth = archiveBasename(*arch, params.ArchiveVersion(env.Commit))
		geth     = "geth-" + basegeth + ext
		alltools = "geth-alltools-" + basegeth + ext
	)
	maybeSkipArchive(env)
	if err := build.WriteArchive(geth, gethArchiveFiles); err != nil {
		log.Fatal(err)
	}
	if err := build.WriteArchive(alltools, allToolsArchiveFiles); err != nil {
		log.Fatal(err)
	}
	for _, archive := range []string{geth, alltools} {
		if err := archiveUpload(archive, *upload, *signer, *signify); err != nil {
			log.Fatal(err)
		}
	}
}

func archiveBasename(arch string, archiveVersion string) string {
	platform := runtime.GOOS + "-" + arch
	if arch == "arm" {
		platform += os.Getenv("GOARM")
	}
	if arch == "android" {
		platform = "android-all"
	}
	if arch == "ios" {
		platform = "ios-all"
	}
	return platform + "-" + archiveVersion
}

func archiveUpload(archive string, blobstore string, signer string, signifyVar string) error {
	// If signing was requested, generate the signature files
	if signer != "" {
		key := getenvBase64(signer)
		if err := build.PGPSignFile(archive, archive+".asc", string(key)); err != nil {
			return err
		}
	}
	if signifyVar != "" {
		key := os.Getenv(signifyVar)
		untrustedComment := "verify with geth-release.pub"
		trustedComment := fmt.Sprintf("%s (%s)", archive, time.Now().UTC().Format(time.RFC1123))
		if err := signify.SignFile(archive, archive+".sig", key, untrustedComment, trustedComment); err != nil {
			return err
		}
	}
	// If uploading to Azure was requested, push the archive possibly with its signature
	if blobstore != "" {
		auth := build.AzureBlobstoreConfig{
			Account:   strings.Split(blobstore, "/")[0],
			Token:     os.Getenv("AZURE_BLOBSTORE_TOKEN"),
			Container: strings.SplitN(blobstore, "/", 2)[1],
		}
		if err := build.AzureBlobstoreUpload(archive, filepath.Base(archive), auth); err != nil {
			return err
		}
		if signer != "" {
			if err := build.AzureBlobstoreUpload(archive+".asc", filepath.Base(archive+".asc"), auth); err != nil {
				return err
			}
		}
		if signifyVar != "" {
			if err := build.AzureBlobstoreUpload(archive+".sig", filepath.Base(archive+".sig"), auth); err != nil {
				return err
			}
		}
	}
	return nil
}

// skips archiving for some build configurations.
func maybeSkipArchive(env build.Environment) {
	if env.IsPullRequest {
		log.Printf("skipping archive creation because this is a PR build")
		os.Exit(0)
	}
	if env.Branch != "master" && !strings.HasPrefix(env.Tag, "v1.") {
		log.Printf("skipping archive creation because branch %q, tag %q is not on the inclusion list", env.Branch, env.Tag)
		os.Exit(0)
	}
}

// Builds the docker images and optionally uploads them to Docker Hub.
func doDocker(cmdline []string) {
	var (
		image    = flag.Bool("image", false, `Whether to build and push an arch specific docker image`)
		manifest = flag.String("manifest", "", `Push a multi-arch docker image for the specified architectures (usually "amd64,arm64")`)
		upload   = flag.String("upload", "", `Where to upload the docker image (usually "ethereum/client-go")`)
	)
	flag.CommandLine.Parse(cmdline)

	// Skip building and pushing docker images for PR builds
	env := build.Env()
	maybeSkipArchive(env)

	// Retrieve the upload credentials and authenticate
	user := getenvBase64("DOCKER_HUB_USERNAME")
	pass := getenvBase64("DOCKER_HUB_PASSWORD")

	if len(user) > 0 && len(pass) > 0 {
		auther := exec.Command("docker", "login", "-u", string(user), "--password-stdin")
		auther.Stdin = bytes.NewReader(pass)
		build.MustRun(auther)
	}
	// Retrieve the version infos to build and push to the following paths:
	//  - ethereum/client-go:latest                            - Pushes to the master branch, Geth only
	//  - ethereum/client-go:stable                            - Version tag publish on GitHub, Geth only
	//  - ethereum/client-go:alltools-latest                   - Pushes to the master branch, Geth & tools
	//  - ethereum/client-go:alltools-stable                   - Version tag publish on GitHub, Geth & tools
	//  - ethereum/client-go:release-<major>.<minor>           - Version tag publish on GitHub, Geth only
	//  - ethereum/client-go:alltools-release-<major>.<minor>  - Version tag publish on GitHub, Geth & tools
	//  - ethereum/client-go:v<major>.<minor>.<patch>          - Version tag publish on GitHub, Geth only
	//  - ethereum/client-go:alltools-v<major>.<minor>.<patch> - Version tag publish on GitHub, Geth & tools
	var tags []string

	switch {
	case env.Branch == "master":
		tags = []string{"latest"}
	case strings.HasPrefix(env.Tag, "v1."):
		tags = []string{"stable", fmt.Sprintf("release-1.%d", params.VersionMinor), "v" + params.Version}
	}
	// If architecture specific image builds are requested, build and push them
	if *image {
		build.MustRunCommand("docker", "build", "--build-arg", "COMMIT="+env.Commit, "--build-arg", "VERSION="+params.VersionWithMeta, "--build-arg", "BUILDNUM="+env.Buildnum, "--tag", fmt.Sprintf("%s:TAG", *upload), ".")
		build.MustRunCommand("docker", "build", "--build-arg", "COMMIT="+env.Commit, "--build-arg", "VERSION="+params.VersionWithMeta, "--build-arg", "BUILDNUM="+env.Buildnum, "--tag", fmt.Sprintf("%s:alltools-TAG", *upload), "-f", "Dockerfile.alltools", ".")

		// Tag and upload the images to Docker Hub
		for _, tag := range tags {
			gethImage := fmt.Sprintf("%s:%s-%s", *upload, tag, runtime.GOARCH)
			toolImage := fmt.Sprintf("%s:alltools-%s-%s", *upload, tag, runtime.GOARCH)

			// If the image already exists (non version tag), check the build
			// number to prevent overwriting a newer commit if concurrent builds
			// are running. This is still a tiny bit racey if two published are
			// done at the same time, but that's extremely unlikely even on the
			// master branch.
			for _, img := range []string{gethImage, toolImage} {
				if exec.Command("docker", "pull", img).Run() != nil {
					continue // Generally the only failure is a missing image, which is good
				}
				buildnum, err := exec.Command("docker", "inspect", "--format", "{{index .Config.Labels \"buildnum\"}}", img).CombinedOutput()
				if err != nil {
					log.Fatalf("Failed to inspect container: %v\nOutput: %s", err, string(buildnum))
				}
				buildnum = bytes.TrimSpace(buildnum)

				if len(buildnum) > 0 && len(env.Buildnum) > 0 {
					oldnum, err := strconv.Atoi(string(buildnum))
					if err != nil {
						log.Fatalf("Failed to parse old image build number: %v", err)
					}
					newnum, err := strconv.Atoi(env.Buildnum)
					if err != nil {
						log.Fatalf("Failed to parse current build number: %v", err)
					}
					if oldnum > newnum {
						log.Fatalf("Current build number %d not newer than existing %d", newnum, oldnum)
					} else {
						log.Printf("Updating %s from build %d to %d", img, oldnum, newnum)
					}
				}
			}
			build.MustRunCommand("docker", "image", "tag", fmt.Sprintf("%s:TAG", *upload), gethImage)
			build.MustRunCommand("docker", "image", "tag", fmt.Sprintf("%s:alltools-TAG", *upload), toolImage)
			build.MustRunCommand("docker", "push", gethImage)
			build.MustRunCommand("docker", "push", toolImage)
		}
	}
	// If multi-arch image manifest push is requested, assemble it
	if len(*manifest) != 0 {
		// Since different architectures are pushed by different builders, wait
		// until all required images are updated.
		var mismatch bool
		for i := 0; i < 2; i++ { // 2 attempts, second is race check
			mismatch = false // hope there's no mismatch now

			for _, tag := range tags {
				for _, arch := range strings.Split(*manifest, ",") {
					gethImage := fmt.Sprintf("%s:%s-%s", *upload, tag, arch)
					toolImage := fmt.Sprintf("%s:alltools-%s-%s", *upload, tag, arch)

					for _, img := range []string{gethImage, toolImage} {
						if out, err := exec.Command("docker", "pull", img).CombinedOutput(); err != nil {
							log.Printf("Required image %s unavailable: %v\nOutput: %s", img, err, out)
							mismatch = true
							break
						}
						buildnum, err := exec.Command("docker", "inspect", "--format", "{{index .Config.Labels \"buildnum\"}}", img).CombinedOutput()
						if err != nil {
							log.Fatalf("Failed to inspect container: %v\nOutput: %s", err, string(buildnum))
						}
						buildnum = bytes.TrimSpace(buildnum)

						if string(buildnum) != env.Buildnum {
							log.Printf("Build number mismatch on %s: want %s, have %s", img, env.Buildnum, buildnum)
							mismatch = true
							break
						}
					}
					if mismatch {
						break
					}
				}
				if mismatch {
					break
				}
			}
			if mismatch {
				// Build numbers mismatching, retry in a short time to
				// avoid concurrent fails in both publisher images. If
				// however the retry failed too, it means the concurrent
				// builder is still crunching, let that do the publish.
				if i == 0 {
					time.Sleep(30 * time.Second)
				}
				continue
			}
			break
		}
		if mismatch {
			log.Println("Relinquishing publish to other builder")
			return
		}
		// Assemble and push the Geth manifest image
		for _, tag := range tags {
			gethImage := fmt.Sprintf("%s:%s", *upload, tag)

			var gethSubImages []string
			for _, arch := range strings.Split(*manifest, ",") {
				gethSubImages = append(gethSubImages, gethImage+"-"+arch)
			}
			build.MustRunCommand("docker", append([]string{"manifest", "create", gethImage}, gethSubImages...)...)
			build.MustRunCommand("docker", "manifest", "push", gethImage)
		}
		// Assemble and push the alltools manifest image
		for _, tag := range tags {
			toolImage := fmt.Sprintf("%s:alltools-%s", *upload, tag)

			var toolSubImages []string
			for _, arch := range strings.Split(*manifest, ",") {
				toolSubImages = append(toolSubImages, toolImage+"-"+arch)
			}
			build.MustRunCommand("docker", append([]string{"manifest", "create", toolImage}, toolSubImages...)...)
			build.MustRunCommand("docker", "manifest", "push", toolImage)
		}
	}
}

// Debian Packaging
func doDebianSource(cmdline []string) {
	var (
		cachedir = flag.String("cachedir", "./build/cache", `Filesystem path to cache the downloaded Go bundles at`)
		signer   = flag.String("signer", "", `Signing key name, also used as package author`)
		upload   = flag.String("upload", "", `Where to upload the source package (usually "ethereum/ethereum")`)
		sshUser  = flag.String("sftp-user", "", `Username for SFTP upload (usually "geth-ci")`)
		workdir  = flag.String("workdir", "", `Output directory for packages (uses temp dir if unset)`)
		now      = time.Now()
	)
	flag.CommandLine.Parse(cmdline)
	*workdir = makeWorkdir(*workdir)
	env := build.Env()
	tc := new(build.GoToolchain)
	maybeSkipArchive(env)

	// Import the signing key.
	if key := getenvBase64("PPA_SIGNING_KEY"); len(key) > 0 {
		gpg := exec.Command("gpg", "--import")
		gpg.Stdin = bytes.NewReader(key)
		build.MustRun(gpg)
	}
	// Download and verify the Go source packages.
	var (
		gobootbundle = downloadGoBootstrapSources(*cachedir)
		gobundle     = downloadGoSources(*cachedir)
	)
	// Download all the dependencies needed to build the sources and run the ci script
	srcdepfetch := tc.Go("mod", "download")
	srcdepfetch.Env = append(srcdepfetch.Env, "GOPATH="+filepath.Join(*workdir, "modgopath"))
	build.MustRun(srcdepfetch)

	cidepfetch := tc.Go("run", "./build/ci.go")
	cidepfetch.Env = append(cidepfetch.Env, "GOPATH="+filepath.Join(*workdir, "modgopath"))
	cidepfetch.Run() // Command fails, don't care, we only need the deps to start it

	// Create Debian packages and upload them.
	for _, pkg := range debPackages {
		for distro, goboot := range debDistroGoBoots {
			// Prepare the debian package with the go-ethereum sources.
			meta := newDebMetadata(distro, goboot, *signer, env, now, pkg.Name, pkg.Version, pkg.Executables)
			pkgdir := stageDebianSource(*workdir, meta)

			// Add bootstrapper Go source code
			if err := build.ExtractArchive(gobootbundle, pkgdir); err != nil {
				log.Fatalf("Failed to extract bootstrapper Go sources: %v", err)
			}
			if err := os.Rename(filepath.Join(pkgdir, "go"), filepath.Join(pkgdir, ".goboot")); err != nil {
				log.Fatalf("Failed to rename bootstrapper Go source folder: %v", err)
			}
			// Add builder Go source code
			if err := build.ExtractArchive(gobundle, pkgdir); err != nil {
				log.Fatalf("Failed to extract builder Go sources: %v", err)
			}
			if err := os.Rename(filepath.Join(pkgdir, "go"), filepath.Join(pkgdir, ".go")); err != nil {
				log.Fatalf("Failed to rename builder Go source folder: %v", err)
			}
			// Add all dependency modules in compressed form
			os.MkdirAll(filepath.Join(pkgdir, ".mod", "cache"), 0755)
			if err := cp.CopyAll(filepath.Join(pkgdir, ".mod", "cache", "download"), filepath.Join(*workdir, "modgopath", "pkg", "mod", "cache", "download")); err != nil {
				log.Fatalf("Failed to copy Go module dependencies: %v", err)
			}
			// Run the packaging and upload to the PPA
			debuild := exec.Command("debuild", "-S", "-sa", "-us", "-uc", "-d", "-Zxz", "-nc")
			debuild.Dir = pkgdir
			build.MustRun(debuild)

			var (
				basename  = fmt.Sprintf("%s_%s", meta.Name(), meta.VersionString())
				source    = filepath.Join(*workdir, basename+".tar.xz")
				dsc       = filepath.Join(*workdir, basename+".dsc")
				changes   = filepath.Join(*workdir, basename+"_source.changes")
				buildinfo = filepath.Join(*workdir, basename+"_source.buildinfo")
			)
			if *signer != "" {
				build.MustRunCommand("debsign", changes)
			}
			if *upload != "" {
				ppaUpload(*workdir, *upload, *sshUser, []string{source, dsc, changes, buildinfo})
			}
		}
	}
}

// downloadGoBootstrapSources downloads the Go source tarball that will be used
// to bootstrap the builder Go.
func downloadGoBootstrapSources(cachedir string) string {
	csdb := build.MustLoadChecksums("build/checksums.txt")
	file := fmt.Sprintf("go%s.src.tar.gz", gobootVersion)
	url := "https://dl.google.com/go/" + file
	dst := filepath.Join(cachedir, file)
	if err := csdb.DownloadFile(url, dst); err != nil {
		log.Fatal(err)
	}
	return dst
}

// downloadGoSources downloads the Go source tarball.
func downloadGoSources(cachedir string) string {
	csdb := build.MustLoadChecksums("build/checksums.txt")
	file := fmt.Sprintf("go%s.src.tar.gz", dlgoVersion)
	url := "https://dl.google.com/go/" + file
	dst := filepath.Join(cachedir, file)
	if err := csdb.DownloadFile(url, dst); err != nil {
		log.Fatal(err)
	}
	return dst
}

func ppaUpload(workdir, ppa, sshUser string, files []string) {
	p := strings.Split(ppa, "/")
	if len(p) != 2 {
		log.Fatal("-upload PPA name must contain single /")
	}
	if sshUser == "" {
		sshUser = p[0]
	}
	incomingDir := fmt.Sprintf("~%s/ubuntu/%s", p[0], p[1])
	// Create the SSH identity file if it doesn't exist.
	var idfile string
	if sshkey := getenvBase64("PPA_SSH_KEY"); len(sshkey) > 0 {
		idfile = filepath.Join(workdir, "sshkey")
		if !common.FileExist(idfile) {
			os.WriteFile(idfile, sshkey, 0600)
		}
	}
	// Upload
	dest := sshUser + "@ppa.launchpad.net"
	if err := build.UploadSFTP(idfile, dest, incomingDir, files); err != nil {
		log.Fatal(err)
	}
}

func getenvBase64(variable string) []byte {
	dec, err := base64.StdEncoding.DecodeString(os.Getenv(variable))
	if err != nil {
		log.Fatal("invalid base64 " + variable)
	}
	return []byte(dec)
}

func makeWorkdir(wdflag string) string {
	var err error
	if wdflag != "" {
		err = os.MkdirAll(wdflag, 0744)
	} else {
		wdflag, err = os.MkdirTemp("", "geth-build-")
	}
	if err != nil {
		log.Fatal(err)
	}
	return wdflag
}

func isUnstableBuild(env build.Environment) bool {
	if env.Tag != "" {
		return false
	}
	return true
}

type debPackage struct {
	Name        string          // the name of the Debian package to produce, e.g. "ethereum"
	Version     string          // the clean version of the debPackage, e.g. 1.8.12, without any metadata
	Executables []debExecutable // executables to be included in the package
}

type debMetadata struct {
	Env           build.Environment
	GoBootPackage string
	GoBootPath    string

	PackageName string

	// go-ethereum version being built. Note that this
	// is not the debian package version. The package version
	// is constructed by VersionString.
	Version string

	Author       string // "name <email>", also selects signing key
	Distro, Time string
	Executables  []debExecutable
}

type debExecutable struct {
	PackageName string
	BinaryName  string
	Description string
}

// Package returns the name of the package if present, or
// fallbacks to BinaryName
func (d debExecutable) Package() string {
	if d.PackageName != "" {
		return d.PackageName
	}
	return d.BinaryName
}

func newDebMetadata(distro, goboot, author string, env build.Environment, t time.Time, name string, version string, exes []debExecutable) debMetadata {
	if author == "" {
		// No signing key, use default author.
		author = "Ethereum Builds <fjl@ethereum.org>"
	}
	return debMetadata{
		GoBootPackage: goboot,
		GoBootPath:    debGoBootPaths[goboot],
		PackageName:   name,
		Env:           env,
		Author:        author,
		Distro:        distro,
		Version:       version,
		Time:          t.Format(time.RFC1123Z),
		Executables:   exes,
	}
}

// Name returns the name of the metapackage that depends
// on all executable packages.
func (meta debMetadata) Name() string {
	if isUnstableBuild(meta.Env) {
		return meta.PackageName + "-unstable"
	}
	return meta.PackageName
}

// VersionString returns the debian version of the packages.
func (meta debMetadata) VersionString() string {
	vsn := meta.Version
	if meta.Env.Buildnum != "" {
		vsn += "+build" + meta.Env.Buildnum
	}
	if meta.Distro != "" {
		vsn += "+" + meta.Distro
	}
	return vsn
}

// ExeList returns the list of all executable packages.
func (meta debMetadata) ExeList() string {
	names := make([]string, len(meta.Executables))
	for i, e := range meta.Executables {
		names[i] = meta.ExeName(e)
	}
	return strings.Join(names, ", ")
}

// ExeName returns the package name of an executable package.
func (meta debMetadata) ExeName(exe debExecutable) string {
	if isUnstableBuild(meta.Env) {
		return exe.Package() + "-unstable"
	}
	return exe.Package()
}

// ExeConflicts returns the content of the Conflicts field
// for executable packages.
func (meta debMetadata) ExeConflicts(exe debExecutable) string {
	if isUnstableBuild(meta.Env) {
		// Set up the conflicts list so that the *-unstable packages
		// cannot be installed alongside the regular version.
		//
		// https://www.debian.org/doc/debian-policy/ch-relationships.html
		// is very explicit about Conflicts: and says that Breaks: should
		// be preferred and the conflicting files should be handled via
		// alternates. We might do this eventually but using a conflict is
		// easier now.
		return "ethereum, " + exe.Package()
	}
	return ""
}

func stageDebianSource(tmpdir string, meta debMetadata) (pkgdir string) {
	pkg := meta.Name() + "-" + meta.VersionString()
	pkgdir = filepath.Join(tmpdir, pkg)
	if err := os.Mkdir(pkgdir, 0755); err != nil {
		log.Fatal(err)
	}
	// Copy the source code.
	build.MustRunCommand("git", "checkout-index", "-a", "--prefix", pkgdir+string(filepath.Separator))

	// Put the debian build files in place.
	debian := filepath.Join(pkgdir, "debian")
	build.Render("build/deb/"+meta.PackageName+"/deb.rules", filepath.Join(debian, "rules"), 0755, meta)
	build.Render("build/deb/"+meta.PackageName+"/deb.changelog", filepath.Join(debian, "changelog"), 0644, meta)
	build.Render("build/deb/"+meta.PackageName+"/deb.control", filepath.Join(debian, "control"), 0644, meta)
	build.Render("build/deb/"+meta.PackageName+"/deb.copyright", filepath.Join(debian, "copyright"), 0644, meta)
	build.RenderString("8\n", filepath.Join(debian, "compat"), 0644, meta)
	build.RenderString("3.0 (native)\n", filepath.Join(debian, "source/format"), 0644, meta)
	for _, exe := range meta.Executables {
		install := filepath.Join(debian, meta.ExeName(exe)+".install")
		docs := filepath.Join(debian, meta.ExeName(exe)+".docs")
		build.Render("build/deb/"+meta.PackageName+"/deb.install", install, 0644, exe)
		build.Render("build/deb/"+meta.PackageName+"/deb.docs", docs, 0644, exe)
	}
	return pkgdir
}

// Windows installer
func doWindowsInstaller(cmdline []string) {
	// Parse the flags and make skip installer generation on PRs
	var (
		arch    = flag.String("arch", runtime.GOARCH, "Architecture for cross build packaging")
		signer  = flag.String("signer", "", `Environment variable holding the signing key (e.g. WINDOWS_SIGNING_KEY)`)
		signify = flag.String("signify key", "", `Environment variable holding the signify signing key (e.g. WINDOWS_SIGNIFY_KEY)`)
		upload  = flag.String("upload", "", `Destination to upload the archives (usually "gethstore/builds")`)
		workdir = flag.String("workdir", "", `Output directory for packages (uses temp dir if unset)`)
	)
	flag.CommandLine.Parse(cmdline)
	*workdir = makeWorkdir(*workdir)
	env := build.Env()
	maybeSkipArchive(env)

	// Aggregate binaries that are included in the installer
	var (
		devTools []string
		allTools []string
		gethTool string
	)
	for _, file := range allToolsArchiveFiles {
		if file == "COPYING" { // license, copied later
			continue
		}
		allTools = append(allTools, filepath.Base(file))
		if filepath.Base(file) == "geth.exe" {
			gethTool = file
		} else {
			devTools = append(devTools, file)
		}
	}

	// Render NSIS scripts: Installer NSIS contains two installer sections,
	// first section contains the geth binary, second section holds the dev tools.
	templateData := map[string]interface{}{
		"License":  "COPYING",
		"Geth":     gethTool,
		"DevTools": devTools,
	}
	build.Render("build/nsis.geth.nsi", filepath.Join(*workdir, "geth.nsi"), 0644, nil)
	build.Render("build/nsis.install.nsh", filepath.Join(*workdir, "install.nsh"), 0644, templateData)
	build.Render("build/nsis.uninstall.nsh", filepath.Join(*workdir, "uninstall.nsh"), 0644, allTools)
	build.Render("build/nsis.pathupdate.nsh", filepath.Join(*workdir, "PathUpdate.nsh"), 0644, nil)
	build.Render("build/nsis.envvarupdate.nsh", filepath.Join(*workdir, "EnvVarUpdate.nsh"), 0644, nil)
	if err := cp.CopyFile(filepath.Join(*workdir, "SimpleFC.dll"), "build/nsis.simplefc.dll"); err != nil {
		log.Fatalf("Failed to copy SimpleFC.dll: %v", err)
	}
	if err := cp.CopyFile(filepath.Join(*workdir, "COPYING"), "COPYING"); err != nil {
		log.Fatalf("Failed to copy copyright note: %v", err)
	}
	// Build the installer. This assumes that all the needed files have been previously
	// built (don't mix building and packaging to keep cross compilation complexity to a
	// minimum).
	version := strings.Split(params.Version, ".")
	if env.Commit != "" {
		version[2] += "-" + env.Commit[:8]
	}
	installer, err := filepath.Abs("geth-" + archiveBasename(*arch, params.ArchiveVersion(env.Commit)) + ".exe")
	if err != nil {
		log.Fatalf("Failed to convert installer file path: %v", err)
	}
	build.MustRunCommand("makensis.exe",
		"/DOUTPUTFILE="+installer,
		"/DMAJORVERSION="+version[0],
		"/DMINORVERSION="+version[1],
		"/DBUILDVERSION="+version[2],
		"/DARCH="+*arch,
		filepath.Join(*workdir, "geth.nsi"),
	)
	// Sign and publish installer.
	if err := archiveUpload(installer, *upload, *signer, *signify); err != nil {
		log.Fatal(err)
	}
}

// Binary distribution cleanups

func doPurge(cmdline []string) {
	var (
		store = flag.String("store", "", `Destination from where to purge archives (usually "gethstore/builds")`)
		limit = flag.Int("days", 30, `Age threshold above which to delete unstable archives`)
	)
	flag.CommandLine.Parse(cmdline)

	if env := build.Env(); !env.IsCronJob {
		log.Printf("skipping because not a cron job")
		os.Exit(0)
	}
	// Create the azure authentication and list the current archives
	auth := build.AzureBlobstoreConfig{
		Account:   strings.Split(*store, "/")[0],
		Token:     os.Getenv("AZURE_BLOBSTORE_TOKEN"),
		Container: strings.SplitN(*store, "/", 2)[1],
	}
	blobs, err := build.AzureBlobstoreList(auth)
	if err != nil {
		log.Fatal(err)
	}
	fmt.Printf("Found %d blobs\n", len(blobs))

	// Iterate over the blobs, collect and sort all unstable builds
	for i := 0; i < len(blobs); i++ {
		if !strings.Contains(*blobs[i].Name, "unstable") {
			blobs = append(blobs[:i], blobs[i+1:]...)
			i--
		}
	}
	for i := 0; i < len(blobs); i++ {
		for j := i + 1; j < len(blobs); j++ {
			if blobs[i].Properties.LastModified.After(*blobs[j].Properties.LastModified) {
				blobs[i], blobs[j] = blobs[j], blobs[i]
			}
		}
	}
	// Filter out all archives more recent that the given threshold
	for i, blob := range blobs {
		if time.Since(*blob.Properties.LastModified) < time.Duration(*limit)*24*time.Hour {
			blobs = blobs[:i]
			break
		}
	}
	fmt.Printf("Deleting %d blobs\n", len(blobs))
	// Delete all marked as such and return
	if err := build.AzureBlobstoreDelete(auth, blobs); err != nil {
		log.Fatal(err)
	}
}<|MERGE_RESOLUTION|>--- conflicted
+++ resolved
@@ -312,11 +312,8 @@
 		coverage = flag.Bool("coverage", false, "Whether to record code coverage")
 		verbose  = flag.Bool("v", false, "Whether to log verbosely")
 		race     = flag.Bool("race", false, "Execute the race detector")
-<<<<<<< HEAD
+		cachedir = flag.String("cachedir", "./build/cache", "directory for caching downloads")
 		timeout  = flag.String("timeout", "", "Timeout limit")
-=======
-		cachedir = flag.String("cachedir", "./build/cache", "directory for caching downloads")
->>>>>>> 7371b381
 	)
 	flag.CommandLine.Parse(cmdline)
 
