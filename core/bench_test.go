// Copyright 2015 The go-ethereum Authors
// This file is part of the go-ethereum library.
//
// The go-ethereum library is free software: you can redistribute it and/or modify
// it under the terms of the GNU Lesser General Public License as published by
// the Free Software Foundation, either version 3 of the License, or
// (at your option) any later version.
//
// The go-ethereum library is distributed in the hope that it will be useful,
// but WITHOUT ANY WARRANTY; without even the implied warranty of
// MERCHANTABILITY or FITNESS FOR A PARTICULAR PURPOSE. See the
// GNU Lesser General Public License for more details.
//
// You should have received a copy of the GNU Lesser General Public License
// along with the go-ethereum library. If not, see <http://www.gnu.org/licenses/>.

package core

import (
	"crypto/ecdsa"
	"math/big"
	"testing"

	"github.com/ethereum/go-ethereum/common"
	"github.com/ethereum/go-ethereum/common/math"
	"github.com/ethereum/go-ethereum/consensus/ethash"
	"github.com/ethereum/go-ethereum/core/rawdb"
	"github.com/ethereum/go-ethereum/core/types"
	"github.com/ethereum/go-ethereum/core/vm"
	"github.com/ethereum/go-ethereum/crypto"
	"github.com/ethereum/go-ethereum/ethdb"
	"github.com/ethereum/go-ethereum/params"
	"github.com/ethereum/go-ethereum/params/types/genesisT"
	"github.com/ethereum/go-ethereum/params/vars"
)

func BenchmarkInsertChain_empty_memdb(b *testing.B) {
	benchInsertChain(b, false, nil)
}
func BenchmarkInsertChain_empty_diskdb(b *testing.B) {
	benchInsertChain(b, true, nil)
}
func BenchmarkInsertChain_valueTx_memdb(b *testing.B) {
	benchInsertChain(b, false, genValueTx(0))
}
func BenchmarkInsertChain_valueTx_diskdb(b *testing.B) {
	benchInsertChain(b, true, genValueTx(0))
}
func BenchmarkInsertChain_valueTx_100kB_memdb(b *testing.B) {
	benchInsertChain(b, false, genValueTx(100*1024))
}
func BenchmarkInsertChain_valueTx_100kB_diskdb(b *testing.B) {
	benchInsertChain(b, true, genValueTx(100*1024))
}
func BenchmarkInsertChain_uncles_memdb(b *testing.B) {
	benchInsertChain(b, false, genUncles)
}
func BenchmarkInsertChain_uncles_diskdb(b *testing.B) {
	benchInsertChain(b, true, genUncles)
}
func BenchmarkInsertChain_ring200_memdb(b *testing.B) {
	benchInsertChain(b, false, genTxRing(200))
}
func BenchmarkInsertChain_ring200_diskdb(b *testing.B) {
	benchInsertChain(b, true, genTxRing(200))
}
func BenchmarkInsertChain_ring1000_memdb(b *testing.B) {
	benchInsertChain(b, false, genTxRing(1000))
}
func BenchmarkInsertChain_ring1000_diskdb(b *testing.B) {
	benchInsertChain(b, true, genTxRing(1000))
}

var (
	// This is the content of the genesis block used by the benchmarks.
	benchRootKey, _ = crypto.HexToECDSA("b71c71a67e1177ad4e901695e1b4b9ee17ae16c6668d313eac2f96dbcda3f291")
	benchRootAddr   = crypto.PubkeyToAddress(benchRootKey.PublicKey)
	benchRootFunds  = math.BigPow(2, 200)
)

// genValueTx returns a block generator that includes a single
// value-transfer transaction with n bytes of extra data in each
// block.
func genValueTx(nbytes int) func(int, *BlockGen) {
	return func(i int, gen *BlockGen) {
		toaddr := common.Address{}
		data := make([]byte, nbytes)
		gas, _ := IntrinsicGas(data, nil, false, false, false, false)
		signer := gen.Signer()
		gasPrice := big.NewInt(0)
		if gen.header.BaseFee != nil {
			gasPrice = gen.header.BaseFee
		}
		tx, _ := types.SignNewTx(benchRootKey, signer, &types.LegacyTx{
			Nonce:    gen.TxNonce(benchRootAddr),
			To:       &toaddr,
			Value:    big.NewInt(1),
			Gas:      gas,
			Data:     data,
			GasPrice: gasPrice,
		})
		gen.AddTx(tx)
	}
}

var (
	ringKeys  = make([]*ecdsa.PrivateKey, 1000)
	ringAddrs = make([]common.Address, len(ringKeys))
)

func init() {
	ringKeys[0] = benchRootKey
	ringAddrs[0] = benchRootAddr
	for i := 1; i < len(ringKeys); i++ {
		ringKeys[i], _ = crypto.GenerateKey()
		ringAddrs[i] = crypto.PubkeyToAddress(ringKeys[i].PublicKey)
	}
}

// genTxRing returns a block generator that sends ether in a ring
// among n accounts. This is creates n entries in the state database
// and fills the blocks with many small transactions.
func genTxRing(naccounts int) func(int, *BlockGen) {
	from := 0
	availableFunds := new(big.Int).Set(benchRootFunds)
	return func(i int, gen *BlockGen) {
		block := gen.PrevBlock(i - 1)
		gas := block.GasLimit()
		gasPrice := big.NewInt(0)
		if gen.header.BaseFee != nil {
			gasPrice = gen.header.BaseFee
		}
		signer := gen.Signer()
		for {
			gas -= vars.TxGas
			if gas < vars.TxGas {
				break
			}
			to := (from + 1) % naccounts
			burn := new(big.Int).SetUint64(vars.TxGas)
			burn.Mul(burn, gen.header.BaseFee)
			availableFunds.Sub(availableFunds, burn)
			if availableFunds.Cmp(big.NewInt(1)) < 0 {
				panic("not enough funds")
			}
			tx, err := types.SignNewTx(ringKeys[from], signer,
				&types.LegacyTx{
					Nonce:    gen.TxNonce(ringAddrs[from]),
					To:       &ringAddrs[to],
					Value:    availableFunds,
					Gas:      vars.TxGas,
					GasPrice: gasPrice,
				})
			if err != nil {
				panic(err)
			}
			gen.AddTx(tx)
			from = to
		}
	}
}

// genUncles generates blocks with two uncle headers.
func genUncles(i int, gen *BlockGen) {
	if i >= 7 {
		b2 := gen.PrevBlock(i - 6).Header()
		b2.Extra = []byte("foo")
		gen.AddUncle(b2)
		b3 := gen.PrevBlock(i - 6).Header()
		b3.Extra = []byte("bar")
		gen.AddUncle(b3)
	}
}

func benchInsertChain(b *testing.B, disk bool, gen func(int, *BlockGen)) {
	// Create the database in memory or in a temporary directory.
	var db ethdb.Database
	var err error
	if !disk {
		db = rawdb.NewMemoryDatabase()
	} else {
		dir := b.TempDir()
		db, err = rawdb.NewLevelDBDatabase(dir, 128, 128, "", false)
		if err != nil {
			b.Fatalf("cannot create temporary database: %v", err)
		}
		defer db.Close()
	}

	// Generate a chain of b.N blocks using the supplied block
	// generator function.
	gspec := &genesisT.Genesis{
		Config: params.TestChainConfig,
<<<<<<< HEAD
		Alloc:  genesisT.GenesisAlloc{benchRootAddr: {Balance: benchRootFunds}},
=======
		Alloc:  types.GenesisAlloc{benchRootAddr: {Balance: benchRootFunds}},
>>>>>>> 7f131dcb
	}
	_, chain, _ := GenerateChainWithGenesis(gspec, ethash.NewFaker(), b.N, gen)

	// Time the insertion of the new chain.
	// State and blocks are stored in the same DB.
	chainman, _ := NewBlockChain(db, nil, gspec, nil, ethash.NewFaker(), vm.Config{}, nil, nil)
	defer chainman.Stop()
	b.ReportAllocs()
	b.ResetTimer()
	if i, err := chainman.InsertChain(chain); err != nil {
		b.Fatalf("insert error (block %d): %v\n", i, err)
	}
}

func BenchmarkChainRead_header_10k(b *testing.B) {
	benchReadChain(b, false, 10000)
}
func BenchmarkChainRead_full_10k(b *testing.B) {
	benchReadChain(b, true, 10000)
}
func BenchmarkChainRead_header_100k(b *testing.B) {
	benchReadChain(b, false, 100000)
}
func BenchmarkChainRead_full_100k(b *testing.B) {
	benchReadChain(b, true, 100000)
}
func BenchmarkChainRead_header_500k(b *testing.B) {
	benchReadChain(b, false, 500000)
}
func BenchmarkChainRead_full_500k(b *testing.B) {
	benchReadChain(b, true, 500000)
}
func BenchmarkChainWrite_header_10k(b *testing.B) {
	benchWriteChain(b, false, 10000)
}
func BenchmarkChainWrite_full_10k(b *testing.B) {
	benchWriteChain(b, true, 10000)
}
func BenchmarkChainWrite_header_100k(b *testing.B) {
	benchWriteChain(b, false, 100000)
}
func BenchmarkChainWrite_full_100k(b *testing.B) {
	benchWriteChain(b, true, 100000)
}
func BenchmarkChainWrite_header_500k(b *testing.B) {
	benchWriteChain(b, false, 500000)
}
func BenchmarkChainWrite_full_500k(b *testing.B) {
	benchWriteChain(b, true, 500000)
}

// makeChainForBench writes a given number of headers or empty blocks/receipts
// into a database.
func makeChainForBench(db ethdb.Database, genesis *Genesis, full bool, count uint64) {
	var hash common.Hash
	for n := uint64(0); n < count; n++ {
		header := &types.Header{
			Coinbase:    common.Address{},
			Number:      big.NewInt(int64(n)),
			ParentHash:  hash,
			Difficulty:  big.NewInt(1),
			UncleHash:   types.EmptyUncleHash,
			TxHash:      types.EmptyTxsHash,
			ReceiptHash: types.EmptyReceiptsHash,
		}
		if n == 0 {
			header = genesis.ToBlock().Header()
		}
		hash = header.Hash()

		rawdb.WriteHeader(db, header)
		rawdb.WriteCanonicalHash(db, hash, n)
		rawdb.WriteTd(db, hash, n, big.NewInt(int64(n+1)))

		if n == 0 {
			rawdb.WriteChainConfig(db, hash, genesis.Config)
		}
		rawdb.WriteHeadHeaderHash(db, hash)

		if full || n == 0 {
			block := types.NewBlockWithHeader(header)
			rawdb.WriteBody(db, hash, n, block.Body())
			rawdb.WriteReceipts(db, hash, n, nil)
			rawdb.WriteHeadBlockHash(db, hash)
		}
	}
}

func benchWriteChain(b *testing.B, full bool, count uint64) {
	genesis := &Genesis{Config: params.AllEthashProtocolChanges}
	for i := 0; i < b.N; i++ {
		dir := b.TempDir()
		db, err := rawdb.NewLevelDBDatabase(dir, 128, 1024, "", false)
		if err != nil {
			b.Fatalf("error opening database at %v: %v", dir, err)
		}
		makeChainForBench(db, genesis, full, count)
		db.Close()
	}
}

func benchReadChain(b *testing.B, full bool, count uint64) {
	dir := b.TempDir()

	db, err := rawdb.NewLevelDBDatabase(dir, 128, 1024, "", false)
	if err != nil {
		b.Fatalf("error opening database at %v: %v", dir, err)
	}
	genesis := &Genesis{Config: params.AllEthashProtocolChanges}
	makeChainForBench(db, genesis, full, count)
	db.Close()
	cacheConfig := *defaultCacheConfig
	cacheConfig.TrieDirtyDisabled = true

	b.ReportAllocs()
	b.ResetTimer()

	for i := 0; i < b.N; i++ {
		db, err := rawdb.NewLevelDBDatabase(dir, 128, 1024, "", false)
		if err != nil {
			b.Fatalf("error opening database at %v: %v", dir, err)
		}
		chain, err := NewBlockChain(db, &cacheConfig, genesis, nil, ethash.NewFaker(), vm.Config{}, nil, nil)
		if err != nil {
			b.Fatalf("error creating chain: %v", err)
		}

		for n := uint64(0); n < count; n++ {
			header := chain.GetHeaderByNumber(n)
			if full {
				hash := header.Hash()
				rawdb.ReadBody(db, hash, n)
				rawdb.ReadReceipts(db, hash, n, header.Time, chain.Config())
			}
		}
		chain.Stop()
		db.Close()
	}
}<|MERGE_RESOLUTION|>--- conflicted
+++ resolved
@@ -191,11 +191,7 @@
 	// generator function.
 	gspec := &genesisT.Genesis{
 		Config: params.TestChainConfig,
-<<<<<<< HEAD
 		Alloc:  genesisT.GenesisAlloc{benchRootAddr: {Balance: benchRootFunds}},
-=======
-		Alloc:  types.GenesisAlloc{benchRootAddr: {Balance: benchRootFunds}},
->>>>>>> 7f131dcb
 	}
 	_, chain, _ := GenerateChainWithGenesis(gspec, ethash.NewFaker(), b.N, gen)
 
