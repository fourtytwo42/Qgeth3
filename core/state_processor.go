// Copyright 2015 The go-ethereum Authors
// This file is part of the go-ethereum library.
//
// The go-ethereum library is free software: you can redistribute it and/or modify
// it under the terms of the GNU Lesser General Public License as published by
// the Free Software Foundation, either version 3 of the License, or
// (at your option) any later version.
//
// The go-ethereum library is distributed in the hope that it will be useful,
// but WITHOUT ANY WARRANTY; without even the implied warranty of
// MERCHANTABILITY or FITNESS FOR A PARTICULAR PURPOSE. See the
// GNU Lesser General Public License for more details.
//
// You should have received a copy of the GNU Lesser General Public License
// along with the go-ethereum library. If not, see <http://www.gnu.org/licenses/>.

package core

import (
	"fmt"
	"math/big"

	"github.com/ethereum/go-ethereum/common"
	"github.com/ethereum/go-ethereum/consensus"
	"github.com/ethereum/go-ethereum/core/state"
	"github.com/ethereum/go-ethereum/core/types"
	"github.com/ethereum/go-ethereum/core/vm"
	"github.com/ethereum/go-ethereum/crypto"
	"github.com/ethereum/go-ethereum/params/mutations"
	"github.com/ethereum/go-ethereum/params/types/ctypes"
	"github.com/ethereum/go-ethereum/params/vars"
)

// StateProcessor is a basic Processor, which takes care of transitioning
// state from one point to another.
//
// StateProcessor implements Processor.
type StateProcessor struct {
	config ctypes.ChainConfigurator // Chain configuration options
	bc     *BlockChain              // Canonical block chain
	engine consensus.Engine         // Consensus engine used for block rewards
}

// NewStateProcessor initialises a new StateProcessor.
func NewStateProcessor(config ctypes.ChainConfigurator, bc *BlockChain, engine consensus.Engine) *StateProcessor {
	return &StateProcessor{
		config: config,
		bc:     bc,
		engine: engine,
	}
}

// Process processes the state changes according to the Ethereum rules by running
// the transaction messages using the statedb and applying any rewards to both
// the processor (coinbase) and any included uncles.
//
// Process returns the receipts and logs accumulated during the process and
// returns the amount of gas that was used in the process. If any of the
// transactions failed to execute due to insufficient gas it will return an error.
func (p *StateProcessor) Process(block *types.Block, statedb *state.StateDB, cfg vm.Config) (types.Receipts, []*types.Log, uint64, error) {
	var (
		receipts    types.Receipts
		usedGas     = new(uint64)
		header      = block.Header()
		blockHash   = block.Hash()
		blockNumber = block.Number()
		allLogs     []*types.Log
		gp          = new(GasPool).AddGas(block.GasLimit())
	)
	// Mutate the block and state according to any hard-fork specs
	isDAOSupport := p.config.IsEnabled(p.config.GetEthashEIP779Transition, block.Number())
	if isDAOSupport {
		if daoNumber := p.config.GetEthashEIP779Transition(); daoNumber != nil && *daoNumber == block.NumberU64() {
			mutations.ApplyDAOHardFork(statedb)
		}
	}
	blockContext := NewEVMBlockContext(header, p.bc, nil)
	vmenv := vm.NewEVM(blockContext, vm.TxContext{}, statedb, p.config, cfg)
	// Iterate over and process the individual transactions
	for i, tx := range block.Transactions() {
		msg, err := tx.AsMessage(types.MakeSigner(p.config, header.Number), header.BaseFee)
		if err != nil {
			return nil, nil, 0, fmt.Errorf("could not apply tx %d [%v]: %w", i, tx.Hash().Hex(), err)
		}
		statedb.Prepare(tx.Hash(), i)
		receipt, err := applyTransaction(msg, p.config, p.bc, nil, gp, statedb, blockNumber, blockHash, tx, usedGas, vmenv)
		if err != nil {
			return nil, nil, 0, fmt.Errorf("could not apply tx %d [%v]: %w", i, tx.Hash().Hex(), err)
		}
		receipts = append(receipts, receipt)
		allLogs = append(allLogs, receipt.Logs...)
	}
	// Finalize the block, applying any consensus engine specific extras (e.g. block rewards)
	p.engine.Finalize(p.bc, header, statedb, block.Transactions(), block.Uncles())

	return receipts, allLogs, *usedGas, nil
}

<<<<<<< HEAD
func applyTransaction(msg types.Message, config ctypes.ChainConfigurator, bc ChainContext, author *common.Address, gp *GasPool, statedb *state.StateDB, header *types.Header, tx *types.Transaction, usedGas *uint64, evm *vm.EVM) (*types.Receipt, error) {
=======
func applyTransaction(msg types.Message, config *params.ChainConfig, bc ChainContext, author *common.Address, gp *GasPool, statedb *state.StateDB, blockNumber *big.Int, blockHash common.Hash, tx *types.Transaction, usedGas *uint64, evm *vm.EVM) (*types.Receipt, error) {
>>>>>>> 12f0ff40
	// Create a new context to be used in the EVM environment.
	txContext := NewEVMTxContext(msg)
	evm.Reset(txContext, statedb)

	// Apply the transaction to the current state (included in the env).
	result, err := ApplyMessage(evm, msg, gp)
	if err != nil {
		return nil, err
	}

	// Update the state with pending changes.
	var root []byte
<<<<<<< HEAD
	eip161d := config.IsEnabled(config.GetEIP161dTransition, header.Number)
	if config.IsEnabled(config.GetEIP658Transition, header.Number) {
		statedb.Finalise(eip161d)
	} else {
		root = statedb.IntermediateRoot(eip161d).Bytes()
=======
	if config.IsByzantium(blockNumber) {
		statedb.Finalise(true)
	} else {
		root = statedb.IntermediateRoot(config.IsEIP158(blockNumber)).Bytes()
>>>>>>> 12f0ff40
	}
	*usedGas += result.UsedGas

	// Create a new receipt for the transaction, storing the intermediate root and gas used
	// by the tx.
	receipt := &types.Receipt{Type: tx.Type(), PostState: root, CumulativeGasUsed: *usedGas}
	if result.Failed() {
		receipt.Status = types.ReceiptStatusFailed
	} else {
		receipt.Status = types.ReceiptStatusSuccessful
	}
	receipt.TxHash = tx.Hash()
	receipt.GasUsed = result.UsedGas

	// If the transaction created a contract, store the creation address in the receipt.
	if msg.To() == nil {
		if config.IsEnabled(config.GetLyra2NonceTransition, header.Number) {
			receipt.ContractAddress = crypto.CreateAddress(evm.TxContext.Origin, tx.Nonce()+vars.Lyra2ContractNonceOffset)
		} else {
			receipt.ContractAddress = crypto.CreateAddress(evm.TxContext.Origin, tx.Nonce())
		}
	}

	// Set the receipt logs and create the bloom filter.
	receipt.Logs = statedb.GetLogs(tx.Hash(), blockHash)
	receipt.Bloom = types.CreateBloom(types.Receipts{receipt})
	receipt.BlockHash = blockHash
	receipt.BlockNumber = blockNumber
	receipt.TransactionIndex = uint(statedb.TxIndex())
	return receipt, err
}

// ApplyTransaction attempts to apply a transaction to the given state database
// and uses the input parameters for its environment. It returns the receipt
// for the transaction, gas used and an error if the transaction failed,
// indicating the block was invalid.
<<<<<<< HEAD
func ApplyTransaction(config ctypes.ChainConfigurator, bc ChainContext, author *common.Address, gp *GasPool, statedb *state.StateDB, header *types.Header, tx *types.Transaction, usedGas *uint64, cfg vm.Config) (*types.Receipt, error) {
	msg, err := tx.AsMessage(types.MakeSigner(config, header.Number))
=======
func ApplyTransaction(config *params.ChainConfig, bc ChainContext, author *common.Address, gp *GasPool, statedb *state.StateDB, header *types.Header, tx *types.Transaction, usedGas *uint64, cfg vm.Config) (*types.Receipt, error) {
	msg, err := tx.AsMessage(types.MakeSigner(config, header.Number), header.BaseFee)
>>>>>>> 12f0ff40
	if err != nil {
		return nil, err
	}
	// Create a new context to be used in the EVM environment
	blockContext := NewEVMBlockContext(header, bc, author)
	vmenv := vm.NewEVM(blockContext, vm.TxContext{}, statedb, config, cfg)
	return applyTransaction(msg, config, bc, author, gp, statedb, header.Number, header.Hash(), tx, usedGas, vmenv)
}<|MERGE_RESOLUTION|>--- conflicted
+++ resolved
@@ -96,11 +96,7 @@
 	return receipts, allLogs, *usedGas, nil
 }
 
-<<<<<<< HEAD
-func applyTransaction(msg types.Message, config ctypes.ChainConfigurator, bc ChainContext, author *common.Address, gp *GasPool, statedb *state.StateDB, header *types.Header, tx *types.Transaction, usedGas *uint64, evm *vm.EVM) (*types.Receipt, error) {
-=======
-func applyTransaction(msg types.Message, config *params.ChainConfig, bc ChainContext, author *common.Address, gp *GasPool, statedb *state.StateDB, blockNumber *big.Int, blockHash common.Hash, tx *types.Transaction, usedGas *uint64, evm *vm.EVM) (*types.Receipt, error) {
->>>>>>> 12f0ff40
+func applyTransaction(msg types.Message, config ctypes.ChainConfigurator, bc ChainContext, author *common.Address, gp *GasPool, statedb *state.StateDB, blockNumber *big.Int, blockHash common.Hash, tx *types.Transaction, usedGas *uint64, evm *vm.EVM) (*types.Receipt, error) {
 	// Create a new context to be used in the EVM environment.
 	txContext := NewEVMTxContext(msg)
 	evm.Reset(txContext, statedb)
@@ -113,18 +109,11 @@
 
 	// Update the state with pending changes.
 	var root []byte
-<<<<<<< HEAD
 	eip161d := config.IsEnabled(config.GetEIP161dTransition, header.Number)
 	if config.IsEnabled(config.GetEIP658Transition, header.Number) {
 		statedb.Finalise(eip161d)
 	} else {
 		root = statedb.IntermediateRoot(eip161d).Bytes()
-=======
-	if config.IsByzantium(blockNumber) {
-		statedb.Finalise(true)
-	} else {
-		root = statedb.IntermediateRoot(config.IsEIP158(blockNumber)).Bytes()
->>>>>>> 12f0ff40
 	}
 	*usedGas += result.UsedGas
 
@@ -161,13 +150,8 @@
 // and uses the input parameters for its environment. It returns the receipt
 // for the transaction, gas used and an error if the transaction failed,
 // indicating the block was invalid.
-<<<<<<< HEAD
 func ApplyTransaction(config ctypes.ChainConfigurator, bc ChainContext, author *common.Address, gp *GasPool, statedb *state.StateDB, header *types.Header, tx *types.Transaction, usedGas *uint64, cfg vm.Config) (*types.Receipt, error) {
-	msg, err := tx.AsMessage(types.MakeSigner(config, header.Number))
-=======
-func ApplyTransaction(config *params.ChainConfig, bc ChainContext, author *common.Address, gp *GasPool, statedb *state.StateDB, header *types.Header, tx *types.Transaction, usedGas *uint64, cfg vm.Config) (*types.Receipt, error) {
 	msg, err := tx.AsMessage(types.MakeSigner(config, header.Number), header.BaseFee)
->>>>>>> 12f0ff40
 	if err != nil {
 		return nil, err
 	}
