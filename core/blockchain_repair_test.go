--- conflicted
+++ resolved
@@ -1780,16 +1780,11 @@
 			SnapshotLimit:  0, // Disable snapshot by default
 		}
 	)
-<<<<<<< HEAD
-
-	chain, err := NewBlockChain(db, nil, params.AllEthashProtocolChanges, engine, vm.Config{}, nil, nil)
-=======
 	if snapshots {
 		config.SnapshotLimit = 256
 		config.SnapshotWait = true
 	}
 	chain, err := NewBlockChain(db, config, params.AllEthashProtocolChanges, engine, vm.Config{}, nil, nil)
->>>>>>> 70868b1e
 	if err != nil {
 		t.Fatalf("Failed to create chain: %v", err)
 	}
