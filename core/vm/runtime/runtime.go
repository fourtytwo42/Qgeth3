--- conflicted
+++ resolved
@@ -114,19 +114,11 @@
 		address = common.BytesToAddress([]byte("contract"))
 		vmenv   = NewEnv(cfg)
 		sender  = vm.AccountRef(cfg.Origin)
-		rules   = cfg.ChainConfig.Rules(vmenv.Context.BlockNumber, vmenv.Context.Random != nil, vmenv.Context.Time)
 	)
-<<<<<<< HEAD
-	if cfg.ChainConfig.IsEnabled(cfg.ChainConfig.GetEIP2929Transition, vmenv.Context.BlockNumber) {
-		cfg.State.PrepareAccessList(cfg.Origin, &address, vmenv.ActivePrecompiles(), nil)
-	}
-
-=======
 	// Execute the preparatory steps for state transition which includes:
 	// - prepare accessList(post-berlin)
 	// - reset transient storage(eip 1153)
-	cfg.State.Prepare(rules, cfg.Origin, cfg.Coinbase, &address, vm.ActivePrecompiles(rules), nil)
->>>>>>> 18b641b0
+	cfg.State.Prepare(rules, cfg.Origin, cfg.Coinbase, &address, vmenv.ActivePrecompiles(), nil)
 	cfg.State.CreateAccount(address)
 	// set the receiver's (the executing contract) code for execution.
 	cfg.State.SetCode(address, code)
@@ -156,16 +148,10 @@
 		sender = vm.AccountRef(cfg.Origin)
 		rules  = cfg.ChainConfig.Rules(vmenv.Context.BlockNumber, vmenv.Context.Random != nil, vmenv.Context.Time)
 	)
-<<<<<<< HEAD
-	if cfg.ChainConfig.IsEnabled(cfg.ChainConfig.GetEIP2929Transition, vmenv.Context.BlockNumber) {
-		cfg.State.PrepareAccessList(cfg.Origin, nil, vmenv.ActivePrecompiles(), nil)
-	}
-=======
 	// Execute the preparatory steps for state transition which includes:
 	// - prepare accessList(post-berlin)
 	// - reset transient storage(eip 1153)
-	cfg.State.Prepare(rules, cfg.Origin, cfg.Coinbase, nil, vm.ActivePrecompiles(rules), nil)
->>>>>>> 18b641b0
+	cfg.State.Prepare(rules, cfg.Origin, cfg.Coinbase, nil, vmenv.ActivePrecompiles(), nil)
 	// Call the code with the given configuration.
 	code, address, leftOverGas, err := vmenv.Create(
 		sender,
@@ -184,15 +170,6 @@
 func Call(address common.Address, input []byte, cfg *Config) ([]byte, uint64, error) {
 	setDefaults(cfg)
 
-<<<<<<< HEAD
-	vmenv := NewEnv(cfg)
-
-	sender := cfg.State.GetOrNewStateObject(cfg.Origin)
-	statedb := cfg.State
-	if cfg.ChainConfig.IsEnabled(cfg.ChainConfig.GetEIP2929Transition, vmenv.Context.BlockNumber) {
-		statedb.PrepareAccessList(cfg.Origin, &address, vmenv.ActivePrecompiles(), nil)
-	}
-=======
 	var (
 		vmenv   = NewEnv(cfg)
 		sender  = cfg.State.GetOrNewStateObject(cfg.Origin)
@@ -202,9 +179,8 @@
 	// Execute the preparatory steps for state transition which includes:
 	// - prepare accessList(post-berlin)
 	// - reset transient storage(eip 1153)
-	statedb.Prepare(rules, cfg.Origin, cfg.Coinbase, &address, vm.ActivePrecompiles(rules), nil)
+	statedb.Prepare(rules, cfg.Origin, cfg.Coinbase, &address, vmenv.ActivePrecompiles(), nil)
 
->>>>>>> 18b641b0
 	// Call the code with the given configuration.
 	ret, leftOverGas, err := vmenv.Call(
 		sender,
