// Copyright 2014 The go-ethereum Authors
// This file is part of the go-ethereum library.
//
// The go-ethereum library is free software: you can redistribute it and/or modify
// it under the terms of the GNU Lesser General Public License as published by
// the Free Software Foundation, either version 3 of the License, or
// (at your option) any later version.
//
// The go-ethereum library is distributed in the hope that it will be useful,
// but WITHOUT ANY WARRANTY; without even the implied warranty of
// MERCHANTABILITY or FITNESS FOR A PARTICULAR PURPOSE. See the
// GNU Lesser General Public License for more details.
//
// You should have received a copy of the GNU Lesser General Public License
// along with the go-ethereum library. If not, see <http://www.gnu.org/licenses/>.

package vm

import (
	"math/big"
	"sync/atomic"
	"time"

	"github.com/ethereum/go-ethereum/common"
	"github.com/ethereum/go-ethereum/crypto"
	"github.com/ethereum/go-ethereum/params"
)

// emptyCodeHash is used by create to ensure deployment is disallowed to already
// deployed contract addresses (relevant after the account abstraction).
var emptyCodeHash = crypto.Keccak256Hash(nil)

type (
	// CanTransferFunc is the signature of a transfer guard function
	CanTransferFunc func(StateDB, common.Address, *big.Int) bool
	// TransferFunc is the signature of a transfer function
	TransferFunc func(StateDB, common.Address, common.Address, *big.Int)
	// GetHashFunc returns the n'th block hash in the blockchain
	// and is used by the BLOCKHASH EVM op code.
	GetHashFunc func(uint64) common.Hash
)

// run runs the given contract and takes care of running precompiles with a fallback to the byte code interpreter.
func run(evm *EVM, contract *Contract, input []byte, readOnly bool) ([]byte, error) {
	if contract.CodeAddr != nil {
<<<<<<< HEAD
		precomps := PrecompiledContractsForConfig(evm.ChainConfig(), evm.BlockNumber)
		if p := precomps[*contract.CodeAddr]; p != nil {
=======
		precompiles := PrecompiledContractsHomestead
		if evm.chainRules.IsByzantium {
			precompiles = PrecompiledContractsByzantium
		}
		if evm.chainRules.IsIstanbul {
			precompiles = PrecompiledContractsIstanbul
		}
		if p := precompiles[*contract.CodeAddr]; p != nil {
>>>>>>> e76047e9
			return RunPrecompiledContract(p, input, contract)
		}
	}
	for _, interpreter := range evm.interpreters {
		if interpreter.CanRun(contract.Code) {
			if evm.interpreter != interpreter {
				// Ensure that the interpreter pointer is set back
				// to its current value upon return.
				defer func(i Interpreter) {
					evm.interpreter = i
				}(evm.interpreter)
				evm.interpreter = interpreter
			}
			return interpreter.Run(contract, input, readOnly)
		}
	}
	return nil, ErrNoCompatibleInterpreter
}

// Context provides the EVM with auxiliary information. Once provided
// it shouldn't be modified.
type Context struct {
	// CanTransfer returns whether the account contains
	// sufficient ether to transfer the value
	CanTransfer CanTransferFunc
	// Transfer transfers ether from one account to the other
	Transfer TransferFunc
	// GetHash returns the hash corresponding to n
	GetHash GetHashFunc

	// Message information
	Origin   common.Address // Provides information for ORIGIN
	GasPrice *big.Int       // Provides information for GASPRICE

	// Block information
	Coinbase    common.Address // Provides information for COINBASE
	GasLimit    uint64         // Provides information for GASLIMIT
	BlockNumber *big.Int       // Provides information for NUMBER
	Time        *big.Int       // Provides information for TIME
	Difficulty  *big.Int       // Provides information for DIFFICULTY
}

// EVM is the Ethereum Virtual Machine base object and provides
// the necessary tools to run a contract on the given state with
// the provided context. It should be noted that any error
// generated through any of the calls should be considered a
// revert-state-and-consume-all-gas operation, no checks on
// specific errors should ever be performed. The interpreter makes
// sure that any errors generated are to be considered faulty code.
//
// The EVM should never be reused and is not thread safe.
type EVM struct {
	// Context provides auxiliary blockchain related information
	Context
	// StateDB gives access to the underlying state
	StateDB StateDB
	// Depth is the current call stack
	depth int

	// chainConfig contains information about the current chain
	chainConfig *params.ChainConfig
	// chain rules contains the chain rules for the current epoch
	chainRules params.Rules
	// virtual machine configuration options used to initialise the
	// evm.
	vmConfig Config
	// global (to this context) ethereum virtual machine
	// used throughout the execution of the tx.
	interpreters []Interpreter
	interpreter  Interpreter
	// abort is used to abort the EVM calling operations
	// NOTE: must be set atomically
	abort int32
	// callGasTemp holds the gas available for the current call. This is needed because the
	// available gas is calculated in gasCall* according to the 63/64 rule and later
	// applied in opCall*.
	callGasTemp uint64
}

// NewEVM returns a new EVM. The returned EVM is not thread safe and should
// only ever be used *once*.
func NewEVM(ctx Context, statedb StateDB, chainConfig *params.ChainConfig, vmConfig Config) *EVM {
	evm := &EVM{
		Context:      ctx,
		StateDB:      statedb,
		vmConfig:     vmConfig,
		chainConfig:  chainConfig,
		chainRules:   chainConfig.Rules(ctx.BlockNumber),
		interpreters: make([]Interpreter, 0, 1),
	}

	if chainConfig.IsEWASM(ctx.BlockNumber) {
		// to be implemented by EVM-C and Wagon PRs.
		// if vmConfig.EWASMInterpreter != "" {
		//  extIntOpts := strings.Split(vmConfig.EWASMInterpreter, ":")
		//  path := extIntOpts[0]
		//  options := []string{}
		//  if len(extIntOpts) > 1 {
		//    options = extIntOpts[1..]
		//  }
		//  evm.interpreters = append(evm.interpreters, NewEVMVCInterpreter(evm, vmConfig, options))
		// } else {
		// 	evm.interpreters = append(evm.interpreters, NewEWASMInterpreter(evm, vmConfig))
		// }
		panic("No supported ewasm interpreter yet.")
	}

	// vmConfig.EVMInterpreter will be used by EVM-C, it won't be checked here
	// as we always want to have the built-in EVM as the failover option.
	evm.interpreters = append(evm.interpreters, NewEVMInterpreter(evm, vmConfig))
	evm.interpreter = evm.interpreters[0]

	return evm
}

// Cancel cancels any running EVM operation. This may be called concurrently and
// it's safe to be called multiple times.
func (evm *EVM) Cancel() {
	atomic.StoreInt32(&evm.abort, 1)
}

// Cancelled returns true if Cancel has been called
func (evm *EVM) Cancelled() bool {
	return atomic.LoadInt32(&evm.abort) == 1
}

// Interpreter returns the current interpreter
func (evm *EVM) Interpreter() Interpreter {
	return evm.interpreter
}

// Call executes the contract associated with the addr with the given input as
// parameters. It also handles any necessary value transfer required and takes
// the necessary steps to create accounts and reverses the state in case of an
// execution error or failed value transfer.
func (evm *EVM) Call(caller ContractRef, addr common.Address, input []byte, gas uint64, value *big.Int) (ret []byte, leftOverGas uint64, err error) {
	if evm.vmConfig.NoRecursion && evm.depth > 0 {
		return nil, gas, nil
	}

	// Fail if we're trying to execute above the call depth limit
	if evm.depth > int(params.CallCreateDepth) {
		return nil, gas, ErrDepth
	}
	// Fail if we're trying to transfer more than the available balance
	if !evm.Context.CanTransfer(evm.StateDB, caller.Address(), value) {
		return nil, gas, ErrInsufficientBalance
	}

	var (
		to       = AccountRef(addr)
		snapshot = evm.StateDB.Snapshot()
	)
	if !evm.StateDB.Exist(addr) {
<<<<<<< HEAD
		precomps := PrecompiledContractsForConfig(evm.ChainConfig(), evm.BlockNumber)
		if precomps[addr] == nil && evm.ChainConfig().IsEIP161F(evm.BlockNumber) && value.Sign() == 0 {
=======
		precompiles := PrecompiledContractsHomestead
		if evm.chainRules.IsByzantium {
			precompiles = PrecompiledContractsByzantium
		}
		if evm.chainRules.IsIstanbul {
			precompiles = PrecompiledContractsIstanbul
		}
		if precompiles[addr] == nil && evm.chainRules.IsEIP158 && value.Sign() == 0 {
>>>>>>> e76047e9
			// Calling a non existing account, don't do anything, but ping the tracer
			if evm.vmConfig.Debug && evm.depth == 0 {
				evm.vmConfig.Tracer.CaptureStart(caller.Address(), addr, false, input, gas, value)
				evm.vmConfig.Tracer.CaptureEnd(ret, 0, 0, nil)
			}
			return nil, gas, nil
		}
		evm.StateDB.CreateAccount(addr)
	}
	evm.Transfer(evm.StateDB, caller.Address(), to.Address(), value)
	// Initialise a new contract and set the code that is to be used by the EVM.
	// The contract is a scoped environment for this execution context only.
	contract := NewContract(caller, to, value, gas)
	contract.SetCallCode(&addr, evm.StateDB.GetCodeHash(addr), evm.StateDB.GetCode(addr))

	// Even if the account has no code, we need to continue because it might be a precompile
	start := time.Now()

	// Capture the tracer start/end events in debug mode
	if evm.vmConfig.Debug && evm.depth == 0 {
		evm.vmConfig.Tracer.CaptureStart(caller.Address(), addr, false, input, gas, value)

		defer func() { // Lazy evaluation of the parameters
			evm.vmConfig.Tracer.CaptureEnd(ret, gas-contract.Gas, time.Since(start), err)
		}()
	}
	ret, err = run(evm, contract, input, false)

	// When an error was returned by the EVM or when setting the creation code
	// above we revert to the snapshot and consume any gas remaining. Additionally
	// when we're in homestead this also counts for code storage gas errors.
	if err != nil {
		evm.StateDB.RevertToSnapshot(snapshot)
		if err != errExecutionReverted {
			contract.UseGas(contract.Gas)
		}
	}
	return ret, contract.Gas, err
}

// CallCode executes the contract associated with the addr with the given input
// as parameters. It also handles any necessary value transfer required and takes
// the necessary steps to create accounts and reverses the state in case of an
// execution error or failed value transfer.
//
// CallCode differs from Call in the sense that it executes the given address'
// code with the caller as context.
func (evm *EVM) CallCode(caller ContractRef, addr common.Address, input []byte, gas uint64, value *big.Int) (ret []byte, leftOverGas uint64, err error) {
	if evm.vmConfig.NoRecursion && evm.depth > 0 {
		return nil, gas, nil
	}

	// Fail if we're trying to execute above the call depth limit
	if evm.depth > int(params.CallCreateDepth) {
		return nil, gas, ErrDepth
	}
	// Fail if we're trying to transfer more than the available balance
	if !evm.CanTransfer(evm.StateDB, caller.Address(), value) {
		return nil, gas, ErrInsufficientBalance
	}

	var (
		snapshot = evm.StateDB.Snapshot()
		to       = AccountRef(caller.Address())
	)
	// Initialise a new contract and set the code that is to be used by the EVM.
	// The contract is a scoped environment for this execution context only.
	contract := NewContract(caller, to, value, gas)
	contract.SetCallCode(&addr, evm.StateDB.GetCodeHash(addr), evm.StateDB.GetCode(addr))

	ret, err = run(evm, contract, input, false)
	if err != nil {
		evm.StateDB.RevertToSnapshot(snapshot)
		if err != errExecutionReverted {
			contract.UseGas(contract.Gas)
		}
	}
	return ret, contract.Gas, err
}

// DelegateCall executes the contract associated with the addr with the given input
// as parameters. It reverses the state in case of an execution error.
//
// DelegateCall differs from CallCode in the sense that it executes the given address'
// code with the caller as context and the caller is set to the caller of the caller.
func (evm *EVM) DelegateCall(caller ContractRef, addr common.Address, input []byte, gas uint64) (ret []byte, leftOverGas uint64, err error) {
	if evm.vmConfig.NoRecursion && evm.depth > 0 {
		return nil, gas, nil
	}
	// Fail if we're trying to execute above the call depth limit
	if evm.depth > int(params.CallCreateDepth) {
		return nil, gas, ErrDepth
	}

	var (
		snapshot = evm.StateDB.Snapshot()
		to       = AccountRef(caller.Address())
	)

	// Initialise a new contract and make initialise the delegate values
	contract := NewContract(caller, to, nil, gas).AsDelegate()
	contract.SetCallCode(&addr, evm.StateDB.GetCodeHash(addr), evm.StateDB.GetCode(addr))

	ret, err = run(evm, contract, input, false)
	if err != nil {
		evm.StateDB.RevertToSnapshot(snapshot)
		if err != errExecutionReverted {
			contract.UseGas(contract.Gas)
		}
	}
	return ret, contract.Gas, err
}

// StaticCall executes the contract associated with the addr with the given input
// as parameters while disallowing any modifications to the state during the call.
// Opcodes that attempt to perform such modifications will result in exceptions
// instead of performing the modifications.
func (evm *EVM) StaticCall(caller ContractRef, addr common.Address, input []byte, gas uint64) (ret []byte, leftOverGas uint64, err error) {
	if evm.vmConfig.NoRecursion && evm.depth > 0 {
		return nil, gas, nil
	}
	// Fail if we're trying to execute above the call depth limit
	if evm.depth > int(params.CallCreateDepth) {
		return nil, gas, ErrDepth
	}

	var (
		to       = AccountRef(addr)
		snapshot = evm.StateDB.Snapshot()
	)
	// Initialise a new contract and set the code that is to be used by the EVM.
	// The contract is a scoped environment for this execution context only.
	contract := NewContract(caller, to, new(big.Int), gas)
	contract.SetCallCode(&addr, evm.StateDB.GetCodeHash(addr), evm.StateDB.GetCode(addr))

	// We do an AddBalance of zero here, just in order to trigger a touch.
	// This doesn't matter on Mainnet, where all empties are gone at the time of Byzantium,
	// but is the correct thing to do and matters on other networks, in tests, and potential
	// future scenarios
	evm.StateDB.AddBalance(addr, bigZero)

	// When an error was returned by the EVM or when setting the creation code
	// above we revert to the snapshot and consume any gas remaining. Additionally
	// when we're in Homestead this also counts for code storage gas errors.
	ret, err = run(evm, contract, input, true)
	if err != nil {
		evm.StateDB.RevertToSnapshot(snapshot)
		if err != errExecutionReverted {
			contract.UseGas(contract.Gas)
		}
	}
	return ret, contract.Gas, err
}

type codeAndHash struct {
	code []byte
	hash common.Hash
}

func (c *codeAndHash) Hash() common.Hash {
	if c.hash == (common.Hash{}) {
		c.hash = crypto.Keccak256Hash(c.code)
	}
	return c.hash
}

// create creates a new contract using code as deployment code.
func (evm *EVM) create(caller ContractRef, codeAndHash *codeAndHash, gas uint64, value *big.Int, address common.Address) ([]byte, common.Address, uint64, error) {
	// Depth check execution. Fail if we're trying to execute above the
	// limit.
	if evm.depth > int(params.CallCreateDepth) {
		return nil, common.Address{}, gas, ErrDepth
	}
	if !evm.CanTransfer(evm.StateDB, caller.Address(), value) {
		return nil, common.Address{}, gas, ErrInsufficientBalance
	}
	nonce := evm.StateDB.GetNonce(caller.Address())
	evm.StateDB.SetNonce(caller.Address(), nonce+1)

	// Ensure there's no existing contract already at the designated address
	contractHash := evm.StateDB.GetCodeHash(address)
	if evm.StateDB.GetNonce(address) != 0 || (contractHash != (common.Hash{}) && contractHash != emptyCodeHash) {
		return nil, common.Address{}, 0, ErrContractAddressCollision
	}
	// Create a new account on the state
	snapshot := evm.StateDB.Snapshot()
	evm.StateDB.CreateAccount(address)
<<<<<<< HEAD
	if evm.ChainConfig().IsEIP161F(evm.BlockNumber) {
=======
	if evm.chainRules.IsEIP158 {
>>>>>>> e76047e9
		evm.StateDB.SetNonce(address, 1)
	}
	evm.Transfer(evm.StateDB, caller.Address(), address, value)

	// Initialise a new contract and set the code that is to be used by the EVM.
	// The contract is a scoped environment for this execution context only.
	contract := NewContract(caller, AccountRef(address), value, gas)
	contract.SetCodeOptionalHash(&address, codeAndHash)

	if evm.vmConfig.NoRecursion && evm.depth > 0 {
		return nil, address, gas, nil
	}

	if evm.vmConfig.Debug && evm.depth == 0 {
		evm.vmConfig.Tracer.CaptureStart(caller.Address(), address, true, codeAndHash.code, gas, value)
	}
	start := time.Now()

	ret, err := run(evm, contract, nil, false)

	// check whether the max code size has been exceeded
<<<<<<< HEAD
	maxCodeSizeExceeded := evm.ChainConfig().IsEIP170F(evm.BlockNumber) && len(ret) > params.MaxCodeSize
=======
	maxCodeSizeExceeded := evm.chainRules.IsEIP158 && len(ret) > params.MaxCodeSize
>>>>>>> e76047e9
	// if the contract creation ran successfully and no errors were returned
	// calculate the gas required to store the code. If the code could not
	// be stored due to not enough gas set an error and let it be handled
	// by the error checking condition below.
	if err == nil && !maxCodeSizeExceeded {
		createDataGas := uint64(len(ret)) * params.CreateDataGas
		if contract.UseGas(createDataGas) {
			evm.StateDB.SetCode(address, ret)
		} else {
			err = ErrCodeStoreOutOfGas
		}
	}

	// When an error was returned by the EVM or when setting the creation code
	// above we revert to the snapshot and consume any gas remaining. Additionally
	// when we're in homestead this also counts for code storage gas errors.
<<<<<<< HEAD
	if maxCodeSizeExceeded || (err != nil && (evm.ChainConfig().IsEIP2F(evm.BlockNumber) || err != ErrCodeStoreOutOfGas)) {
=======
	if maxCodeSizeExceeded || (err != nil && (evm.chainRules.IsHomestead || err != ErrCodeStoreOutOfGas)) {
>>>>>>> e76047e9
		evm.StateDB.RevertToSnapshot(snapshot)
		if err != errExecutionReverted {
			contract.UseGas(contract.Gas)
		}
	}
	// Assign err if contract code size exceeds the max while the err is still empty.
	if maxCodeSizeExceeded && err == nil {
		err = errMaxCodeSizeExceeded
	}
	if evm.vmConfig.Debug && evm.depth == 0 {
		evm.vmConfig.Tracer.CaptureEnd(ret, gas-contract.Gas, time.Since(start), err)
	}
	return ret, address, contract.Gas, err

}

// Create creates a new contract using code as deployment code.
func (evm *EVM) Create(caller ContractRef, code []byte, gas uint64, value *big.Int) (ret []byte, contractAddr common.Address, leftOverGas uint64, err error) {
	contractAddr = crypto.CreateAddress(caller.Address(), evm.StateDB.GetNonce(caller.Address()))
	return evm.create(caller, &codeAndHash{code: code}, gas, value, contractAddr)
}

// Create2 creates a new contract using code as deployment code.
//
// The different between Create2 with Create is Create2 uses sha3(0xff ++ msg.sender ++ salt ++ sha3(init_code))[12:]
// instead of the usual sender-and-nonce-hash as the address where the contract is initialized at.
func (evm *EVM) Create2(caller ContractRef, code []byte, gas uint64, endowment *big.Int, salt *big.Int) (ret []byte, contractAddr common.Address, leftOverGas uint64, err error) {
	codeAndHash := &codeAndHash{code: code}
	contractAddr = crypto.CreateAddress2(caller.Address(), common.BigToHash(salt), codeAndHash.Hash().Bytes())
	return evm.create(caller, codeAndHash, gas, endowment, contractAddr)
}

// ChainConfig returns the environment's chain configuration
func (evm *EVM) ChainConfig() *params.ChainConfig { return evm.chainConfig }<|MERGE_RESOLUTION|>--- conflicted
+++ resolved
@@ -43,19 +43,8 @@
 // run runs the given contract and takes care of running precompiles with a fallback to the byte code interpreter.
 func run(evm *EVM, contract *Contract, input []byte, readOnly bool) ([]byte, error) {
 	if contract.CodeAddr != nil {
-<<<<<<< HEAD
 		precomps := PrecompiledContractsForConfig(evm.ChainConfig(), evm.BlockNumber)
 		if p := precomps[*contract.CodeAddr]; p != nil {
-=======
-		precompiles := PrecompiledContractsHomestead
-		if evm.chainRules.IsByzantium {
-			precompiles = PrecompiledContractsByzantium
-		}
-		if evm.chainRules.IsIstanbul {
-			precompiles = PrecompiledContractsIstanbul
-		}
-		if p := precompiles[*contract.CodeAddr]; p != nil {
->>>>>>> e76047e9
 			return RunPrecompiledContract(p, input, contract)
 		}
 	}
@@ -210,19 +199,8 @@
 		snapshot = evm.StateDB.Snapshot()
 	)
 	if !evm.StateDB.Exist(addr) {
-<<<<<<< HEAD
 		precomps := PrecompiledContractsForConfig(evm.ChainConfig(), evm.BlockNumber)
 		if precomps[addr] == nil && evm.ChainConfig().IsEIP161F(evm.BlockNumber) && value.Sign() == 0 {
-=======
-		precompiles := PrecompiledContractsHomestead
-		if evm.chainRules.IsByzantium {
-			precompiles = PrecompiledContractsByzantium
-		}
-		if evm.chainRules.IsIstanbul {
-			precompiles = PrecompiledContractsIstanbul
-		}
-		if precompiles[addr] == nil && evm.chainRules.IsEIP158 && value.Sign() == 0 {
->>>>>>> e76047e9
 			// Calling a non existing account, don't do anything, but ping the tracer
 			if evm.vmConfig.Debug && evm.depth == 0 {
 				evm.vmConfig.Tracer.CaptureStart(caller.Address(), addr, false, input, gas, value)
@@ -410,11 +388,7 @@
 	// Create a new account on the state
 	snapshot := evm.StateDB.Snapshot()
 	evm.StateDB.CreateAccount(address)
-<<<<<<< HEAD
-	if evm.ChainConfig().IsEIP161F(evm.BlockNumber) {
-=======
-	if evm.chainRules.IsEIP158 {
->>>>>>> e76047e9
+	if evm.chainRules.IsEIP161F {
 		evm.StateDB.SetNonce(address, 1)
 	}
 	evm.Transfer(evm.StateDB, caller.Address(), address, value)
@@ -436,11 +410,7 @@
 	ret, err := run(evm, contract, nil, false)
 
 	// check whether the max code size has been exceeded
-<<<<<<< HEAD
-	maxCodeSizeExceeded := evm.ChainConfig().IsEIP170F(evm.BlockNumber) && len(ret) > params.MaxCodeSize
-=======
-	maxCodeSizeExceeded := evm.chainRules.IsEIP158 && len(ret) > params.MaxCodeSize
->>>>>>> e76047e9
+	maxCodeSizeExceeded := evm.chainRules.IsEIP170F && len(ret) > params.MaxCodeSize
 	// if the contract creation ran successfully and no errors were returned
 	// calculate the gas required to store the code. If the code could not
 	// be stored due to not enough gas set an error and let it be handled
@@ -457,11 +427,7 @@
 	// When an error was returned by the EVM or when setting the creation code
 	// above we revert to the snapshot and consume any gas remaining. Additionally
 	// when we're in homestead this also counts for code storage gas errors.
-<<<<<<< HEAD
-	if maxCodeSizeExceeded || (err != nil && (evm.ChainConfig().IsEIP2F(evm.BlockNumber) || err != ErrCodeStoreOutOfGas)) {
-=======
-	if maxCodeSizeExceeded || (err != nil && (evm.chainRules.IsHomestead || err != ErrCodeStoreOutOfGas)) {
->>>>>>> e76047e9
+	if maxCodeSizeExceeded || (err != nil && (evm.chainRules.IsEIP2F || err != ErrCodeStoreOutOfGas)) {
 		evm.StateDB.RevertToSnapshot(snapshot)
 		if err != errExecutionReverted {
 			contract.UseGas(contract.Gas)
