--- conflicted
+++ resolved
@@ -25,13 +25,9 @@
 	cmath "github.com/ethereum/go-ethereum/common/math"
 	"github.com/ethereum/go-ethereum/core/types"
 	"github.com/ethereum/go-ethereum/core/vm"
-<<<<<<< HEAD
+	"github.com/ethereum/go-ethereum/crypto/kzg4844"
 	"github.com/ethereum/go-ethereum/params/vars"
-=======
-	"github.com/ethereum/go-ethereum/crypto/kzg4844"
-	"github.com/ethereum/go-ethereum/params"
 	"github.com/holiman/uint256"
->>>>>>> 7f131dcb
 )
 
 // ExecutionResult includes all output after executing given evm
@@ -71,11 +67,7 @@
 }
 
 // IntrinsicGas computes the 'intrinsic gas' for a message with the given data.
-<<<<<<< HEAD
 func IntrinsicGas(data []byte, accessList types.AccessList, isContractCreation bool, isEIP2, isEIP2028 bool, isEIP3860 bool) (uint64, error) {
-=======
-func IntrinsicGas(data []byte, accessList types.AccessList, isContractCreation bool, isHomestead, isEIP2028, isEIP3860 bool) (uint64, error) {
->>>>>>> 7f131dcb
 	// Set the starting gas for the raw transaction
 	var gas uint64
 	if isContractCreation && isEIP2 {
@@ -339,14 +331,8 @@
 			return ErrMissingBlobHashes
 		}
 		for i, hash := range msg.BlobHashes {
-<<<<<<< HEAD
-			if hash[0] != vars.BlobTxHashVersion {
-				return fmt.Errorf("blob %d hash version mismatch (have %d, supported %d)",
-					i, hash[0], vars.BlobTxHashVersion)
-=======
 			if !kzg4844.IsValidVersionedHash(hash[:]) {
 				return fmt.Errorf("blob %d has invalid hash version", i)
->>>>>>> 7f131dcb
 			}
 		}
 	}
@@ -481,22 +467,13 @@
 		ret, st.gasRemaining, vmerr = st.evm.Call(sender, st.to(), msg.Data, st.gasRemaining, value)
 	}
 
-<<<<<<< HEAD
+	var gasRefund uint64
 	if !eip3529f {
 		// Before EIP-3529: refunds were capped to gasUsed / 2
-		st.refundGas(vars.RefundQuotient)
+		gasRefund = st.refundGas(vars.RefundQuotient)
 	} else {
 		// After EIP-3529: refunds are capped to gasUsed / 5
-		st.refundGas(vars.RefundQuotientEIP3529)
-=======
-	var gasRefund uint64
-	if !rules.IsLondon {
-		// Before EIP-3529: refunds were capped to gasUsed / 2
-		gasRefund = st.refundGas(params.RefundQuotient)
-	} else {
-		// After EIP-3529: refunds are capped to gasUsed / 5
-		gasRefund = st.refundGas(params.RefundQuotientEIP3529)
->>>>>>> 7f131dcb
+		gasRefund = st.refundGas(vars.RefundQuotientEIP3529)
 	}
 	effectiveTip := msg.GasPrice
 	if eip1559f {
