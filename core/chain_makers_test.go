--- conflicted
+++ resolved
@@ -29,13 +29,10 @@
 	"github.com/ethereum/go-ethereum/core/vm"
 	"github.com/ethereum/go-ethereum/crypto"
 	"github.com/ethereum/go-ethereum/params"
-<<<<<<< HEAD
 	"github.com/ethereum/go-ethereum/params/types/genesisT"
 	"github.com/ethereum/go-ethereum/params/types/goethereum"
 	"github.com/ethereum/go-ethereum/params/vars"
-=======
 	"github.com/ethereum/go-ethereum/trie"
->>>>>>> 7371b381
 )
 
 func TestGenerateWithdrawalChain(t *testing.T) {
@@ -81,12 +78,7 @@
 		Storage: storage,
 		Code:    common.Hex2Bytes("600154600354"),
 	}
-<<<<<<< HEAD
-
-	genesis := MustCommitGenesis(gendb, gspec)
-=======
-	genesis := gspec.MustCommit(gendb, trie.NewDatabase(gendb, trie.HashDefaults))
->>>>>>> 7371b381
+	genesis := MustCommitGenesis(gendb, trie.NewDatabase(gendb, trie.HashDefaults))
 
 	chain, _ := GenerateChain(gspec.Config, genesis, beacon.NewFaker(), gendb, 4, func(i int, gen *BlockGen) {
 		tx, _ := types.SignTx(types.NewTransaction(gen.TxNonce(address), address, big.NewInt(1000), vars.TxGas, new(big.Int).Add(gen.BaseFee(), common.Big1), nil), signer, key)
@@ -165,11 +157,7 @@
 		Config: &goethereum.ChainConfig{HomesteadBlock: new(big.Int)},
 		Alloc:  genesisT.GenesisAlloc{addr1: {Balance: big.NewInt(1000000)}},
 	}
-<<<<<<< HEAD
-	genesis := MustCommitGenesis(db, gspec)
-=======
-	genesis := gspec.MustCommit(genDb, trie.NewDatabase(genDb, trie.HashDefaults))
->>>>>>> 7371b381
+	genesis := MustCommitGenesis(genDb, trie.NewDatabase(genDb, trie.HashDefaults))
 
 	// This call generates a chain of 5 blocks. The function runs for
 	// each block and adds different features to gen based on the
