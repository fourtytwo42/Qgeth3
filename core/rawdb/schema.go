--- conflicted
+++ resolved
@@ -225,11 +225,7 @@
 	return append(preimagePrefix, hash.Bytes()...)
 }
 
-<<<<<<< HEAD
-// ConfigKey = ConfigPrefix + hash
-func ConfigKey(hash common.Hash) []byte {
-	return append(ConfigPrefix, hash.Bytes()...)
-=======
+
 // codeKey = codePrefix + hash
 func codeKey(hash common.Hash) []byte {
 	return append(codePrefix, hash.Bytes()...)
@@ -244,8 +240,8 @@
 	return false, nil
 }
 
-// configKey = configPrefix + hash
-func configKey(hash common.Hash) []byte {
-	return append(configPrefix, hash.Bytes()...)
->>>>>>> 05280a7a
+
+// ConfigKey = ConfigPrefix + hash
+func ConfigKey(hash common.Hash) []byte {
+	return append(ConfigPrefix, hash.Bytes()...)
 }