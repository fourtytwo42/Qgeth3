--- conflicted
+++ resolved
@@ -507,12 +507,7 @@
 		{
 			"mordor",
 			params.MordorChainConfig,
-<<<<<<< HEAD
-			core.GenesisToBlock(params.DefaultMordorGenesisBlock(), nil),
-			[]uint64{301_243, 999_983, 2_520_000, 3_985_893, 5_520_000},
-=======
 			[]uint64{301_243, 999_983, 2_520_000, 3_985_893, 5_520_000, 9_957_000},
->>>>>>> 33f4f8b2
 		},
 		{
 			"mintme",
