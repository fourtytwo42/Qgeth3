// Copyright 2015 The go-ethereum Authors
// This file is part of the go-ethereum library.
//
// The go-ethereum library is free software: you can redistribute it and/or modify
// it under the terms of the GNU Lesser General Public License as published by
// the Free Software Foundation, either version 3 of the License, or
// (at your option) any later version.
//
// The go-ethereum library is distributed in the hope that it will be useful,
// but WITHOUT ANY WARRANTY; without even the implied warranty of
// MERCHANTABILITY or FITNESS FOR A PARTICULAR PURPOSE. See the
// GNU Lesser General Public License for more details.
//
// You should have received a copy of the GNU Lesser General Public License
// along with the go-ethereum library. If not, see <http://www.gnu.org/licenses/>.

package core

import (
	crand "crypto/rand"
	"errors"
	"fmt"
	"math"
	"math/big"
	mrand "math/rand"
	"sync/atomic"
	"time"

	"github.com/ethereum/go-ethereum/common"
	"github.com/ethereum/go-ethereum/consensus"
	"github.com/ethereum/go-ethereum/core/rawdb"
	"github.com/ethereum/go-ethereum/core/types"
	"github.com/ethereum/go-ethereum/ethdb"
	"github.com/ethereum/go-ethereum/log"
<<<<<<< HEAD
	"github.com/ethereum/go-ethereum/params/types/ctypes"
=======
	"github.com/ethereum/go-ethereum/params"
	"github.com/ethereum/go-ethereum/rlp"
>>>>>>> 8be800ff
	lru "github.com/hashicorp/golang-lru"
)

const (
	headerCacheLimit = 512
	tdCacheLimit     = 1024
	numberCacheLimit = 2048
)

// HeaderChain implements the basic block header chain logic that is shared by
// core.BlockChain and light.LightChain. It is not usable in itself, only as
// a part of either structure.
//
// HeaderChain is responsible for maintaining the header chain including the
// header query and updating.
//
// The components maintained by headerchain includes: (1) total difficulty
// (2) header (3) block hash -> number mapping (4) canonical number -> hash mapping
// and (5) head header flag.
//
// It is not thread safe either, the encapsulating chain structures should do
// the necessary mutex locking/unlocking.
type HeaderChain struct {
<<<<<<< HEAD
	config ctypes.ChainConfigurator

=======
	config        *params.ChainConfig
>>>>>>> 8be800ff
	chainDb       ethdb.Database
	genesisHeader *types.Header

	currentHeader     atomic.Value // Current head of the header chain (may be above the block chain!)
	currentHeaderHash common.Hash  // Hash of the current head of the header chain (prevent recomputing all the time)

	headerCache *lru.Cache // Cache for the most recent block headers
	tdCache     *lru.Cache // Cache for the most recent block total difficulties
	numberCache *lru.Cache // Cache for the most recent block numbers

	procInterrupt func() bool

	rand   *mrand.Rand
	engine consensus.Engine
}

// NewHeaderChain creates a new HeaderChain structure. ProcInterrupt points
// to the parent's interrupt semaphore.
func NewHeaderChain(chainDb ethdb.Database, config ctypes.ChainConfigurator, engine consensus.Engine, procInterrupt func() bool) (*HeaderChain, error) {
	headerCache, _ := lru.New(headerCacheLimit)
	tdCache, _ := lru.New(tdCacheLimit)
	numberCache, _ := lru.New(numberCacheLimit)

	// Seed a fast but crypto originating random generator
	seed, err := crand.Int(crand.Reader, big.NewInt(math.MaxInt64))
	if err != nil {
		return nil, err
	}
	hc := &HeaderChain{
		config:        config,
		chainDb:       chainDb,
		headerCache:   headerCache,
		tdCache:       tdCache,
		numberCache:   numberCache,
		procInterrupt: procInterrupt,
		rand:          mrand.New(mrand.NewSource(seed.Int64())),
		engine:        engine,
	}
	hc.genesisHeader = hc.GetHeaderByNumber(0)
	if hc.genesisHeader == nil {
		return nil, ErrNoGenesis
	}
	hc.currentHeader.Store(hc.genesisHeader)
	if head := rawdb.ReadHeadBlockHash(chainDb); head != (common.Hash{}) {
		if chead := hc.GetHeaderByHash(head); chead != nil {
			hc.currentHeader.Store(chead)
		}
	}
	hc.currentHeaderHash = hc.CurrentHeader().Hash()
	headHeaderGauge.Update(hc.CurrentHeader().Number.Int64())
	return hc, nil
}

// GetBlockNumber retrieves the block number belonging to the given hash
// from the cache or database
func (hc *HeaderChain) GetBlockNumber(hash common.Hash) *uint64 {
	if cached, ok := hc.numberCache.Get(hash); ok {
		number := cached.(uint64)
		return &number
	}
	number := rawdb.ReadHeaderNumber(hc.chainDb, hash)
	if number != nil {
		hc.numberCache.Add(hash, *number)
	}
	return number
}

type headerWriteResult struct {
	status     WriteStatus
	ignored    int
	imported   int
	lastHash   common.Hash
	lastHeader *types.Header
}

// Reorg reorgs the local canonical chain into the specified chain. The reorg
// can be classified into two cases: (a) extend the local chain (b) switch the
// head to the given header.
func (hc *HeaderChain) Reorg(headers []*types.Header) error {
	// Short circuit if nothing to reorg.
	if len(headers) == 0 {
		return nil
	}
	// If the parent of the (first) block is already the canon header,
	// we don't have to go backwards to delete canon blocks, but simply
	// pile them onto the existing chain. Otherwise, do the necessary
	// reorgs.
	var (
		first = headers[0]
		last  = headers[len(headers)-1]
		batch = hc.chainDb.NewBatch()
	)
	if first.ParentHash != hc.currentHeaderHash {
		// Delete any canonical number assignments above the new head
		for i := last.Number.Uint64() + 1; ; i++ {
			hash := rawdb.ReadCanonicalHash(hc.chainDb, i)
			if hash == (common.Hash{}) {
				break
			}
			rawdb.DeleteCanonicalHash(batch, i)
		}
		// Overwrite any stale canonical number assignments, going
		// backwards from the first header in this import until the
		// cross link between two chains.
		var (
			header     = first
			headNumber = header.Number.Uint64()
			headHash   = header.Hash()
		)
		for rawdb.ReadCanonicalHash(hc.chainDb, headNumber) != headHash {
			rawdb.WriteCanonicalHash(batch, headHash, headNumber)
			if headNumber == 0 {
				break // It shouldn't be reached
			}
			headHash, headNumber = header.ParentHash, header.Number.Uint64()-1
			header = hc.GetHeader(headHash, headNumber)
			if header == nil {
				return fmt.Errorf("missing parent %d %x", headNumber, headHash)
			}
		}
	}
	// Extend the canonical chain with the new headers
	for i := 0; i < len(headers)-1; i++ {
		hash := headers[i+1].ParentHash // Save some extra hashing
		num := headers[i].Number.Uint64()
		rawdb.WriteCanonicalHash(batch, hash, num)
		rawdb.WriteHeadHeaderHash(batch, hash)
	}
	// Write the last header
	hash := headers[len(headers)-1].Hash()
	num := headers[len(headers)-1].Number.Uint64()
	rawdb.WriteCanonicalHash(batch, hash, num)
	rawdb.WriteHeadHeaderHash(batch, hash)

	if err := batch.Write(); err != nil {
		return err
	}
	// Last step update all in-memory head header markers
	hc.currentHeaderHash = last.Hash()
	hc.currentHeader.Store(types.CopyHeader(last))
	headHeaderGauge.Update(last.Number.Int64())
	return nil
}

// WriteHeaders writes a chain of headers into the local chain, given that the
// parents are already known. The chain head header won't be updated in this
// function, the additional setChainHead is expected in order to finish the entire
// procedure.
func (hc *HeaderChain) WriteHeaders(headers []*types.Header) (int, error) {
	if len(headers) == 0 {
		return 0, nil
	}
	ptd := hc.GetTd(headers[0].ParentHash, headers[0].Number.Uint64()-1)
	if ptd == nil {
		return 0, consensus.ErrUnknownAncestor
	}
	var (
		newTD       = new(big.Int).Set(ptd) // Total difficulty of inserted chain
		inserted    []rawdb.NumberHash      // Ephemeral lookup of number/hash for the chain
		parentKnown = true                  // Set to true to force hc.HasHeader check the first iteration
		batch       = hc.chainDb.NewBatch()
	)
	for i, header := range headers {
		var hash common.Hash
		// The headers have already been validated at this point, so we already
		// know that it's a contiguous chain, where
		// headers[i].Hash() == headers[i+1].ParentHash
		if i < len(headers)-1 {
			hash = headers[i+1].ParentHash
		} else {
			hash = header.Hash()
		}
		number := header.Number.Uint64()
		newTD.Add(newTD, header.Difficulty)

		// If the parent was not present, store it
		// If the header is already known, skip it, otherwise store
		alreadyKnown := parentKnown && hc.HasHeader(hash, number)
		if !alreadyKnown {
			// Irrelevant of the canonical status, write the TD and header to the database.
			rawdb.WriteTd(batch, hash, number, newTD)
			hc.tdCache.Add(hash, new(big.Int).Set(newTD))

			rawdb.WriteHeader(batch, header)
			inserted = append(inserted, rawdb.NumberHash{Number: number, Hash: hash})
			hc.headerCache.Add(hash, header)
			hc.numberCache.Add(hash, number)
		}
		parentKnown = alreadyKnown
	}
	// Skip the slow disk write of all headers if interrupted.
	if hc.procInterrupt() {
		log.Debug("Premature abort during headers import")
		return 0, errors.New("aborted")
	}
	// Commit to disk!
	if err := batch.Write(); err != nil {
		log.Crit("Failed to write headers", "error", err)
	}
	return len(inserted), nil
}

// writeHeadersAndSetHead writes a batch of block headers and applies the last
// header as the chain head if the fork choicer says it's ok to update the chain.
// Note: This method is not concurrent-safe with inserting blocks simultaneously
// into the chain, as side effects caused by reorganisations cannot be emulated
// without the real blocks. Hence, writing headers directly should only be done
// in two scenarios: pure-header mode of operation (light clients), or properly
// separated header/block phases (non-archive clients).
func (hc *HeaderChain) writeHeadersAndSetHead(headers []*types.Header, forker *ForkChoice) (*headerWriteResult, error) {
	inserted, err := hc.WriteHeaders(headers)
	if err != nil {
		return nil, err
	}
	var (
		lastHeader = headers[len(headers)-1]
		lastHash   = headers[len(headers)-1].Hash()
		result     = &headerWriteResult{
			status:     NonStatTy,
			ignored:    len(headers) - inserted,
			imported:   inserted,
			lastHash:   lastHash,
			lastHeader: lastHeader,
		}
	)
	// Ask the fork choicer if the reorg is necessary
	if reorg, err := forker.ReorgNeeded(hc.CurrentHeader(), lastHeader); err != nil {
		return nil, err
	} else if !reorg {
		if inserted != 0 {
			result.status = SideStatTy
		}
		return result, nil
	}
	// Special case, all the inserted headers are already on the canonical
	// header chain, skip the reorg operation.
	if hc.GetCanonicalHash(lastHeader.Number.Uint64()) == lastHash && lastHeader.Number.Uint64() <= hc.CurrentHeader().Number.Uint64() {
		return result, nil
	}
	// Apply the reorg operation
	if err := hc.Reorg(headers); err != nil {
		return nil, err
	}
	result.status = CanonStatTy
	return result, nil
}

func (hc *HeaderChain) ValidateHeaderChain(chain []*types.Header, checkFreq int) (int, error) {
	// Do a sanity check that the provided chain is actually ordered and linked
	// NOTE(meowsbits): These checks for nil heads are core-geth specific.
	if len(chain) == 0 {
		return 0, nil
	}
	if chain[0] == nil {
		return 0, fmt.Errorf("header was nil")
	}
	for i := 1; i < len(chain); i++ {
		if chain[i] == nil {
			return 0, fmt.Errorf("header was nil")
		}
		if chain[i].Number.Uint64() != chain[i-1].Number.Uint64()+1 {
			hash := chain[i].Hash()
			parentHash := chain[i-1].Hash()
			// Chain broke ancestry, log a message (programming error) and skip insertion
			log.Error("Non contiguous header insert", "number", chain[i].Number, "hash", hash,
				"parent", chain[i].ParentHash, "prevnumber", chain[i-1].Number, "prevhash", parentHash)

			return 0, fmt.Errorf("non contiguous insert: item %d is #%d [%x..], item %d is #%d [%x..] (parent [%x..])", i-1, chain[i-1].Number,
				parentHash.Bytes()[:4], i, chain[i].Number, hash.Bytes()[:4], chain[i].ParentHash[:4])
		}
		// If the header is a banned one, straight out abort
		if BadHashes[chain[i].ParentHash] {
			return i - 1, ErrBannedHash
		}
		// If it's the last header in the cunk, we need to check it too
		if i == len(chain)-1 && BadHashes[chain[i].Hash()] {
			return i, ErrBannedHash
		}
	}

	// Generate the list of seal verification requests, and start the parallel verifier
	seals := make([]bool, len(chain))
	if checkFreq != 0 {
		// In case of checkFreq == 0 all seals are left false.
		for i := 0; i <= len(seals)/checkFreq; i++ {
			index := i*checkFreq + hc.rand.Intn(checkFreq)
			if index >= len(seals) {
				index = len(seals) - 1
			}
			seals[index] = true
		}
		// Last should always be verified to avoid junk.
		seals[len(seals)-1] = true
	}

	abort, results := hc.engine.VerifyHeaders(hc, chain, seals)
	defer close(abort)

	// Iterate over the headers and ensure they all check out
	for i := range chain {
		// If the chain is terminating, stop processing blocks
		if hc.procInterrupt() {
			log.Debug("Premature abort during headers verification")
			return 0, errors.New("aborted")
		}
		// Otherwise wait for headers checks and ensure they pass
		if err := <-results; err != nil {
			return i, err
		}
	}

	return 0, nil
}

// InsertHeaderChain inserts the given headers and does the reorganisations.
//
// The validity of the headers is NOT CHECKED by this method, i.e. they need to be
// validated by ValidateHeaderChain before calling InsertHeaderChain.
//
// This insert is all-or-nothing. If this returns an error, no headers were written,
// otherwise they were all processed successfully.
//
// The returned 'write status' says if the inserted headers are part of the canonical chain
// or a side chain.
func (hc *HeaderChain) InsertHeaderChain(chain []*types.Header, start time.Time, forker *ForkChoice) (WriteStatus, error) {
	if hc.procInterrupt() {
		return 0, errors.New("aborted")
	}
	res, err := hc.writeHeadersAndSetHead(chain, forker)
	if err != nil {
		return 0, err
	}
	// Report some public statistics so the user has a clue what's going on
	context := []interface{}{
		"count", res.imported,
		"elapsed", common.PrettyDuration(time.Since(start)),
	}
	if last := res.lastHeader; last != nil {
		context = append(context, "number", last.Number, "hash", res.lastHash)
		if timestamp := time.Unix(int64(last.Time), 0); time.Since(timestamp) > time.Minute {
			context = append(context, []interface{}{"age", common.PrettyAge(timestamp)}...)
		}
	}
	if res.ignored > 0 {
		context = append(context, []interface{}{"ignored", res.ignored}...)
	}
	log.Info("Imported new block headers", context...)
	return res.status, err
}

// GetAncestor retrieves the Nth ancestor of a given block. It assumes that either the given block or
// a close ancestor of it is canonical. maxNonCanonical points to a downwards counter limiting the
// number of blocks to be individually checked before we reach the canonical chain.
//
// Note: ancestor == 0 returns the same block, 1 returns its parent and so on.
func (hc *HeaderChain) GetAncestor(hash common.Hash, number, ancestor uint64, maxNonCanonical *uint64) (common.Hash, uint64) {
	if ancestor > number {
		return common.Hash{}, 0
	}
	if ancestor == 1 {
		// in this case it is cheaper to just read the header
		if header := hc.GetHeader(hash, number); header != nil {
			return header.ParentHash, number - 1
		}
		return common.Hash{}, 0
	}
	for ancestor != 0 {
		if rawdb.ReadCanonicalHash(hc.chainDb, number) == hash {
			ancestorHash := rawdb.ReadCanonicalHash(hc.chainDb, number-ancestor)
			if rawdb.ReadCanonicalHash(hc.chainDb, number) == hash {
				number -= ancestor
				return ancestorHash, number
			}
		}
		if *maxNonCanonical == 0 {
			return common.Hash{}, 0
		}
		*maxNonCanonical--
		ancestor--
		header := hc.GetHeader(hash, number)
		if header == nil {
			return common.Hash{}, 0
		}
		hash = header.ParentHash
		number--
	}
	return hash, number
}

// GetTd retrieves a block's total difficulty in the canonical chain from the
// database by hash and number, caching it if found.
func (hc *HeaderChain) GetTd(hash common.Hash, number uint64) *big.Int {
	// Short circuit if the td's already in the cache, retrieve otherwise
	if cached, ok := hc.tdCache.Get(hash); ok {
		return cached.(*big.Int)
	}
	td := rawdb.ReadTd(hc.chainDb, hash, number)
	if td == nil {
		return nil
	}
	// Cache the found body for next time and return
	hc.tdCache.Add(hash, td)
	return td
}

// GetHeader retrieves a block header from the database by hash and number,
// caching it if found.
func (hc *HeaderChain) GetHeader(hash common.Hash, number uint64) *types.Header {
	// Short circuit if the header's already in the cache, retrieve otherwise
	if header, ok := hc.headerCache.Get(hash); ok {
		return header.(*types.Header)
	}
	header := rawdb.ReadHeader(hc.chainDb, hash, number)
	if header == nil {
		return nil
	}
	// Cache the found header for next time and return
	hc.headerCache.Add(hash, header)
	return header
}

// GetHeaderByHash retrieves a block header from the database by hash, caching it if
// found.
func (hc *HeaderChain) GetHeaderByHash(hash common.Hash) *types.Header {
	number := hc.GetBlockNumber(hash)
	if number == nil {
		return nil
	}
	return hc.GetHeader(hash, *number)
}

// HasHeader checks if a block header is present in the database or not.
// In theory, if header is present in the database, all relative components
// like td and hash->number should be present too.
func (hc *HeaderChain) HasHeader(hash common.Hash, number uint64) bool {
	if hc.numberCache.Contains(hash) || hc.headerCache.Contains(hash) {
		return true
	}
	return rawdb.HasHeader(hc.chainDb, hash, number)
}

// GetHeaderByNumber retrieves a block header from the database by number,
// caching it (associated with its hash) if found.
func (hc *HeaderChain) GetHeaderByNumber(number uint64) *types.Header {
	hash := rawdb.ReadCanonicalHash(hc.chainDb, number)
	if hash == (common.Hash{}) {
		return nil
	}
	return hc.GetHeader(hash, number)
}

// GetHeadersFrom returns a contiguous segment of headers, in rlp-form, going
// backwards from the given number.
// If the 'number' is higher than the highest local header, this method will
// return a best-effort response, containing the headers that we do have.
func (hc *HeaderChain) GetHeadersFrom(number, count uint64) []rlp.RawValue {
	// If the request is for future headers, we still return the portion of
	// headers that we are able to serve
	if current := hc.CurrentHeader().Number.Uint64(); current < number {
		if count > number-current {
			count -= number - current
			number = current
		} else {
			return nil
		}
	}
	var headers []rlp.RawValue
	// If we have some of the headers in cache already, use that before going to db.
	hash := rawdb.ReadCanonicalHash(hc.chainDb, number)
	if hash == (common.Hash{}) {
		return nil
	}
	for count > 0 {
		header, ok := hc.headerCache.Get(hash)
		if !ok {
			break
		}
		h := header.(*types.Header)
		rlpData, _ := rlp.EncodeToBytes(h)
		headers = append(headers, rlpData)
		hash = h.ParentHash
		count--
		number--
	}
	// Read remaining from db
	if count > 0 {
		headers = append(headers, rawdb.ReadHeaderRange(hc.chainDb, number, count)...)
	}
	return headers
}

func (hc *HeaderChain) GetCanonicalHash(number uint64) common.Hash {
	return rawdb.ReadCanonicalHash(hc.chainDb, number)
}

// CurrentHeader retrieves the current head header of the canonical chain. The
// header is retrieved from the HeaderChain's internal cache.
func (hc *HeaderChain) CurrentHeader() *types.Header {
	return hc.currentHeader.Load().(*types.Header)
}

// SetCurrentHeader sets the in-memory head header marker of the canonical chan
// as the given header.
func (hc *HeaderChain) SetCurrentHeader(head *types.Header) {
	hc.currentHeader.Store(head)
	hc.currentHeaderHash = head.Hash()
	headHeaderGauge.Update(head.Number.Int64())
}

type (
	// UpdateHeadBlocksCallback is a callback function that is called by SetHead
	// before head header is updated. The method will return the actual block it
	// updated the head to (missing state) and a flag if setHead should continue
	// rewinding till that forcefully (exceeded ancient limits)
	UpdateHeadBlocksCallback func(ethdb.KeyValueWriter, *types.Header) (uint64, bool)

	// DeleteBlockContentCallback is a callback function that is called by SetHead
	// before each header is deleted.
	DeleteBlockContentCallback func(ethdb.KeyValueWriter, common.Hash, uint64)
)

// SetHead rewinds the local chain to a new head. Everything above the new head
// will be deleted and the new one set.
func (hc *HeaderChain) SetHead(head uint64, updateFn UpdateHeadBlocksCallback, delFn DeleteBlockContentCallback) {
	var (
		parentHash common.Hash
		batch      = hc.chainDb.NewBatch()
		origin     = true
	)
	for hdr := hc.CurrentHeader(); hdr != nil && hdr.Number.Uint64() > head; hdr = hc.CurrentHeader() {
		num := hdr.Number.Uint64()

		// Rewind block chain to new head.
		parent := hc.GetHeader(hdr.ParentHash, num-1)
		if parent == nil {
			parent = hc.genesisHeader
		}
		parentHash = parent.Hash()

		// Notably, since geth has the possibility for setting the head to a low
		// height which is even lower than ancient head.
		// In order to ensure that the head is always no higher than the data in
		// the database (ancient store or active store), we need to update head
		// first then remove the relative data from the database.
		//
		// Update head first(head fast block, head full block) before deleting the data.
		markerBatch := hc.chainDb.NewBatch()
		if updateFn != nil {
			newHead, force := updateFn(markerBatch, parent)
			if force && newHead < head {
				log.Warn("Force rewinding till ancient limit", "head", newHead)
				head = newHead
			}
		}
		// Update head header then.
		rawdb.WriteHeadHeaderHash(markerBatch, parentHash)
		if err := markerBatch.Write(); err != nil {
			log.Crit("Failed to update chain markers", "error", err)
		}
		hc.currentHeader.Store(parent)
		hc.currentHeaderHash = parentHash
		headHeaderGauge.Update(parent.Number.Int64())

		// If this is the first iteration, wipe any leftover data upwards too so
		// we don't end up with dangling daps in the database
		var nums []uint64
		if origin {
			for n := num + 1; len(rawdb.ReadAllHashes(hc.chainDb, n)) > 0; n++ {
				nums = append([]uint64{n}, nums...) // suboptimal, but we don't really expect this path
			}
			origin = false
		}
		nums = append(nums, num)

		// Remove the related data from the database on all sidechains
		for _, num := range nums {
			// Gather all the side fork hashes
			hashes := rawdb.ReadAllHashes(hc.chainDb, num)
			if len(hashes) == 0 {
				// No hashes in the database whatsoever, probably frozen already
				hashes = append(hashes, hdr.Hash())
			}
			for _, hash := range hashes {
				if delFn != nil {
					delFn(batch, hash, num)
				}
				rawdb.DeleteHeader(batch, hash, num)
				rawdb.DeleteTd(batch, hash, num)
			}
			rawdb.DeleteCanonicalHash(batch, num)
		}
	}
	// Flush all accumulated deletions.
	if err := batch.Write(); err != nil {
		log.Crit("Failed to rewind block", "error", err)
	}
	// Clear out any stale content from the caches
	hc.headerCache.Purge()
	hc.tdCache.Purge()
	hc.numberCache.Purge()
}

// SetGenesis sets a new genesis block header for the chain
func (hc *HeaderChain) SetGenesis(head *types.Header) {
	hc.genesisHeader = head
}

// Config retrieves the header chain's chain configuration.
func (hc *HeaderChain) Config() ctypes.ChainConfigurator { return hc.config }

// Engine retrieves the header chain's consensus engine.
func (hc *HeaderChain) Engine() consensus.Engine { return hc.engine }

// GetBlock implements consensus.ChainReader, and returns nil for every input as
// a header chain does not have blocks available for retrieval.
func (hc *HeaderChain) GetBlock(hash common.Hash, number uint64) *types.Block {
	return nil
}<|MERGE_RESOLUTION|>--- conflicted
+++ resolved
@@ -32,12 +32,8 @@
 	"github.com/ethereum/go-ethereum/core/types"
 	"github.com/ethereum/go-ethereum/ethdb"
 	"github.com/ethereum/go-ethereum/log"
-<<<<<<< HEAD
 	"github.com/ethereum/go-ethereum/params/types/ctypes"
-=======
-	"github.com/ethereum/go-ethereum/params"
 	"github.com/ethereum/go-ethereum/rlp"
->>>>>>> 8be800ff
 	lru "github.com/hashicorp/golang-lru"
 )
 
@@ -61,12 +57,7 @@
 // It is not thread safe either, the encapsulating chain structures should do
 // the necessary mutex locking/unlocking.
 type HeaderChain struct {
-<<<<<<< HEAD
-	config ctypes.ChainConfigurator
-
-=======
-	config        *params.ChainConfig
->>>>>>> 8be800ff
+	config        ctypes.ChainConfigurator
 	chainDb       ethdb.Database
 	genesisHeader *types.Header
 
