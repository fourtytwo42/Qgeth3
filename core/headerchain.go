// Copyright 2015 The go-ethereum Authors
// This file is part of the go-ethereum library.
//
// The go-ethereum library is free software: you can redistribute it and/or modify
// it under the terms of the GNU Lesser General Public License as published by
// the Free Software Foundation, either version 3 of the License, or
// (at your option) any later version.
//
// The go-ethereum library is distributed in the hope that it will be useful,
// but WITHOUT ANY WARRANTY; without even the implied warranty of
// MERCHANTABILITY or FITNESS FOR A PARTICULAR PURPOSE. See the
// GNU Lesser General Public License for more details.
//
// You should have received a copy of the GNU Lesser General Public License
// along with the go-ethereum library. If not, see <http://www.gnu.org/licenses/>.

package core

import (
	crand "crypto/rand"
	"errors"
	"fmt"
	"math/big"
	"sync/atomic"
	"time"

	"github.com/ethereum/go-ethereum/common"
	"github.com/ethereum/go-ethereum/common/lru"
	"github.com/ethereum/go-ethereum/consensus"
	"github.com/ethereum/go-ethereum/core/rawdb"
	"github.com/ethereum/go-ethereum/core/types"
	"github.com/ethereum/go-ethereum/ethdb"
	"github.com/ethereum/go-ethereum/log"
	"github.com/ethereum/go-ethereum/params/types/ctypes"
	"github.com/ethereum/go-ethereum/rlp"
)

const (
	headerCacheLimit = 512
	tdCacheLimit     = 1024
	numberCacheLimit = 2048
)

// HeaderChain implements the basic block header chain logic that is shared by
// core.BlockChain and light.LightChain. It is not usable in itself, only as
// a part of either structure.
//
// HeaderChain is responsible for maintaining the header chain including the
// header query and updating.
//
// The components maintained by headerchain includes: (1) total difficulty
// (2) header (3) block hash -> number mapping (4) canonical number -> hash mapping
// and (5) head header flag.
//
// It is not thread safe either, the encapsulating chain structures should do
// the necessary mutex locking/unlocking.
type HeaderChain struct {
	config        ctypes.ChainConfigurator
	chainDb       ethdb.Database
	genesisHeader *types.Header

	currentHeader     atomic.Value // Current head of the header chain (may be above the block chain!)
	currentHeaderHash common.Hash  // Hash of the current head of the header chain (prevent recomputing all the time)

	headerCache *lru.Cache[common.Hash, *types.Header]
	tdCache     *lru.Cache[common.Hash, *big.Int] // most recent total difficulties
	numberCache *lru.Cache[common.Hash, uint64]   // most recent block numbers

	procInterrupt func() bool

	engine consensus.Engine
}

// NewHeaderChain creates a new HeaderChain structure. ProcInterrupt points
// to the parent's interrupt semaphore.
func NewHeaderChain(chainDb ethdb.Database, config ctypes.ChainConfigurator, engine consensus.Engine, procInterrupt func() bool) (*HeaderChain, error) {
	hc := &HeaderChain{
		config:        config,
		chainDb:       chainDb,
		headerCache:   lru.NewCache[common.Hash, *types.Header](headerCacheLimit),
		tdCache:       lru.NewCache[common.Hash, *big.Int](tdCacheLimit),
		numberCache:   lru.NewCache[common.Hash, uint64](numberCacheLimit),
		procInterrupt: procInterrupt,
		engine:        engine,
	}
	hc.genesisHeader = hc.GetHeaderByNumber(0)
	if hc.genesisHeader == nil {
		return nil, ErrNoGenesis
	}
	hc.currentHeader.Store(hc.genesisHeader)
	if head := rawdb.ReadHeadBlockHash(chainDb); head != (common.Hash{}) {
		if chead := hc.GetHeaderByHash(head); chead != nil {
			hc.currentHeader.Store(chead)
		}
	}
	hc.currentHeaderHash = hc.CurrentHeader().Hash()
	headHeaderGauge.Update(hc.CurrentHeader().Number.Int64())
	return hc, nil
}

// GetBlockNumber retrieves the block number belonging to the given hash
// from the cache or database
func (hc *HeaderChain) GetBlockNumber(hash common.Hash) *uint64 {
	if cached, ok := hc.numberCache.Get(hash); ok {
		return &cached
	}
	number := rawdb.ReadHeaderNumber(hc.chainDb, hash)
	if number != nil {
		hc.numberCache.Add(hash, *number)
	}
	return number
}

type headerWriteResult struct {
	status     WriteStatus
	ignored    int
	imported   int
	lastHash   common.Hash
	lastHeader *types.Header
}

// Reorg reorgs the local canonical chain into the specified chain. The reorg
// can be classified into two cases: (a) extend the local chain (b) switch the
// head to the given header.
func (hc *HeaderChain) Reorg(headers []*types.Header) error {
	// Short circuit if nothing to reorg.
	if len(headers) == 0 {
		return nil
	}
	// If the parent of the (first) block is already the canon header,
	// we don't have to go backwards to delete canon blocks, but simply
	// pile them onto the existing chain. Otherwise, do the necessary
	// reorgs.
	var (
		first = headers[0]
		last  = headers[len(headers)-1]
		batch = hc.chainDb.NewBatch()
	)
	if first.ParentHash != hc.currentHeaderHash {
		// Delete any canonical number assignments above the new head
		for i := last.Number.Uint64() + 1; ; i++ {
			hash := rawdb.ReadCanonicalHash(hc.chainDb, i)
			if hash == (common.Hash{}) {
				break
			}
			rawdb.DeleteCanonicalHash(batch, i)
		}
		// Overwrite any stale canonical number assignments, going
		// backwards from the first header in this import until the
		// cross link between two chains.
		var (
			header     = first
			headNumber = header.Number.Uint64()
			headHash   = header.Hash()
		)
		for rawdb.ReadCanonicalHash(hc.chainDb, headNumber) != headHash {
			rawdb.WriteCanonicalHash(batch, headHash, headNumber)
			if headNumber == 0 {
				break // It shouldn't be reached
			}
			headHash, headNumber = header.ParentHash, header.Number.Uint64()-1
			header = hc.GetHeader(headHash, headNumber)
			if header == nil {
				return fmt.Errorf("missing parent %d %x", headNumber, headHash)
			}
		}
	}
	// Extend the canonical chain with the new headers
	for i := 0; i < len(headers)-1; i++ {
		hash := headers[i+1].ParentHash // Save some extra hashing
		num := headers[i].Number.Uint64()
		rawdb.WriteCanonicalHash(batch, hash, num)
		rawdb.WriteHeadHeaderHash(batch, hash)
	}
	// Write the last header
	hash := headers[len(headers)-1].Hash()
	num := headers[len(headers)-1].Number.Uint64()
	rawdb.WriteCanonicalHash(batch, hash, num)
	rawdb.WriteHeadHeaderHash(batch, hash)

	if err := batch.Write(); err != nil {
		return err
	}
	// Last step update all in-memory head header markers
	hc.currentHeaderHash = last.Hash()
	hc.currentHeader.Store(types.CopyHeader(last))
	headHeaderGauge.Update(last.Number.Int64())
	return nil
}

// WriteHeaders writes a chain of headers into the local chain, given that the
// parents are already known. The chain head header won't be updated in this
// function, the additional SetCanonical is expected in order to finish the entire
// procedure.
func (hc *HeaderChain) WriteHeaders(headers []*types.Header) (int, error) {
	if len(headers) == 0 {
		return 0, nil
	}
	ptd := hc.GetTd(headers[0].ParentHash, headers[0].Number.Uint64()-1)
	if ptd == nil {
		return 0, consensus.ErrUnknownAncestor
	}
	var (
		newTD       = new(big.Int).Set(ptd) // Total difficulty of inserted chain
		inserted    []rawdb.NumberHash      // Ephemeral lookup of number/hash for the chain
		parentKnown = true                  // Set to true to force hc.HasHeader check the first iteration
		batch       = hc.chainDb.NewBatch()
	)
	for i, header := range headers {
		var hash common.Hash
		// The headers have already been validated at this point, so we already
		// know that it's a contiguous chain, where
		// headers[i].Hash() == headers[i+1].ParentHash
		if i < len(headers)-1 {
			hash = headers[i+1].ParentHash
		} else {
			hash = header.Hash()
		}
		number := header.Number.Uint64()
		newTD.Add(newTD, header.Difficulty)

		// If the parent was not present, store it
		// If the header is already known, skip it, otherwise store
		alreadyKnown := parentKnown && hc.HasHeader(hash, number)
		if !alreadyKnown {
			// Irrelevant of the canonical status, write the TD and header to the database.
			rawdb.WriteTd(batch, hash, number, newTD)
			hc.tdCache.Add(hash, new(big.Int).Set(newTD))

			rawdb.WriteHeader(batch, header)
			inserted = append(inserted, rawdb.NumberHash{Number: number, Hash: hash})
			hc.headerCache.Add(hash, header)
			hc.numberCache.Add(hash, number)
		}
		parentKnown = alreadyKnown
	}
	// Skip the slow disk write of all headers if interrupted.
	if hc.procInterrupt() {
		log.Debug("Premature abort during headers import")
		return 0, errors.New("aborted")
	}
	// Commit to disk!
	if err := batch.Write(); err != nil {
		log.Crit("Failed to write headers", "error", err)
	}
	return len(inserted), nil
}

// writeHeadersAndSetHead writes a batch of block headers and applies the last
// header as the chain head if the fork choicer says it's ok to update the chain.
// Note: This method is not concurrent-safe with inserting blocks simultaneously
// into the chain, as side effects caused by reorganisations cannot be emulated
// without the real blocks. Hence, writing headers directly should only be done
// in two scenarios: pure-header mode of operation (light clients), or properly
// separated header/block phases (non-archive clients).
func (hc *HeaderChain) writeHeadersAndSetHead(headers []*types.Header, forker *ForkChoice) (*headerWriteResult, error) {
	inserted, err := hc.WriteHeaders(headers)
	if err != nil {
		return nil, err
	}
	var (
		lastHeader = headers[len(headers)-1]
		lastHash   = headers[len(headers)-1].Hash()
		result     = &headerWriteResult{
			status:     NonStatTy,
			ignored:    len(headers) - inserted,
			imported:   inserted,
			lastHash:   lastHash,
			lastHeader: lastHeader,
		}
	)
	// Ask the fork choicer if the reorg is necessary
	if reorg, err := forker.ReorgNeeded(hc.CurrentHeader(), lastHeader); err != nil {
		return nil, err
	} else if !reorg {
		if inserted != 0 {
			result.status = SideStatTy
		}
		return result, nil
	}
	// Special case, all the inserted headers are already on the canonical
	// header chain, skip the reorg operation.
	if hc.GetCanonicalHash(lastHeader.Number.Uint64()) == lastHash && lastHeader.Number.Uint64() <= hc.CurrentHeader().Number.Uint64() {
		return result, nil
	}
	// Apply the reorg operation
	if err := hc.Reorg(headers); err != nil {
		return nil, err
	}
	result.status = CanonStatTy
	return result, nil
}

func (hc *HeaderChain) ValidateHeaderChain(chain []*types.Header) (int, error) {
	// Do a sanity check that the provided chain is actually ordered and linked
	// NOTE(meowsbits): These checks for nil heads are core-geth specific.
	if len(chain) == 0 {
		return 0, nil
	}
	if chain[0] == nil {
		return 0, fmt.Errorf("header was nil")
	}
	for i := 1; i < len(chain); i++ {
		if chain[i] == nil {
			return 0, fmt.Errorf("header was nil")
		}
		if chain[i].Number.Uint64() != chain[i-1].Number.Uint64()+1 {
			hash := chain[i].Hash()
			parentHash := chain[i-1].Hash()
			// Chain broke ancestry, log a message (programming error) and skip insertion
			log.Error("Non contiguous header insert", "number", chain[i].Number, "hash", hash,
				"parent", chain[i].ParentHash, "prevnumber", chain[i-1].Number, "prevhash", parentHash)

			return 0, fmt.Errorf("non contiguous insert: item %d is #%d [%x..], item %d is #%d [%x..] (parent [%x..])", i-1, chain[i-1].Number,
				parentHash.Bytes()[:4], i, chain[i].Number, hash.Bytes()[:4], chain[i].ParentHash[:4])
		}
		// If the header is a banned one, straight out abort
		if BadHashes[chain[i].ParentHash] {
			return i - 1, ErrBannedHash
		}
		// If it's the last header in the cunk, we need to check it too
		if i == len(chain)-1 && BadHashes[chain[i].Hash()] {
			return i, ErrBannedHash
		}
	}
<<<<<<< HEAD

	// Generate the list of seal verification requests, and start the parallel verifier
	seals := make([]bool, len(chain))
	if checkFreq != 0 {
		// In case of checkFreq == 0 all seals are left false.
		for i := 0; i <= len(seals)/checkFreq; i++ {
			randomValue, err := crand.Int(crand.Reader, big.NewInt(int64(checkFreq)))
			if err != nil {
				return 0, fmt.Errorf("CSPRNG is unavailable: %w", err)
			}
			index := i*checkFreq + int(randomValue.Uint64())
			if index >= len(seals) {
				index = len(seals) - 1
			}
			seals[index] = true
		}
		// Last should always be verified to avoid junk.
		seals[len(seals)-1] = true
	}

	abort, results := hc.engine.VerifyHeaders(hc, chain, seals)
=======
	// Start the parallel verifier
	abort, results := hc.engine.VerifyHeaders(hc, chain)
>>>>>>> e501b3b0
	defer close(abort)

	// Iterate over the headers and ensure they all check out
	for i := range chain {
		// If the chain is terminating, stop processing blocks
		if hc.procInterrupt() {
			log.Debug("Premature abort during headers verification")
			return 0, errors.New("aborted")
		}
		// Otherwise wait for headers checks and ensure they pass
		if err := <-results; err != nil {
			return i, err
		}
	}

	return 0, nil
}

// InsertHeaderChain inserts the given headers and does the reorganisations.
//
// The validity of the headers is NOT CHECKED by this method, i.e. they need to be
// validated by ValidateHeaderChain before calling InsertHeaderChain.
//
// This insert is all-or-nothing. If this returns an error, no headers were written,
// otherwise they were all processed successfully.
//
// The returned 'write status' says if the inserted headers are part of the canonical chain
// or a side chain.
func (hc *HeaderChain) InsertHeaderChain(chain []*types.Header, start time.Time, forker *ForkChoice) (WriteStatus, error) {
	if hc.procInterrupt() {
		return 0, errors.New("aborted")
	}
	res, err := hc.writeHeadersAndSetHead(chain, forker)
	if err != nil {
		return 0, err
	}
	// Report some public statistics so the user has a clue what's going on
	context := []interface{}{
		"count", res.imported,
		"elapsed", common.PrettyDuration(time.Since(start)),
	}
	if last := res.lastHeader; last != nil {
		context = append(context, "number", last.Number, "hash", res.lastHash)
		if timestamp := time.Unix(int64(last.Time), 0); time.Since(timestamp) > time.Minute {
			context = append(context, []interface{}{"age", common.PrettyAge(timestamp)}...)
		}
	}
	if res.ignored > 0 {
		context = append(context, []interface{}{"ignored", res.ignored}...)
	}
	log.Debug("Imported new block headers", context...)
	return res.status, err
}

// GetAncestor retrieves the Nth ancestor of a given block. It assumes that either the given block or
// a close ancestor of it is canonical. maxNonCanonical points to a downwards counter limiting the
// number of blocks to be individually checked before we reach the canonical chain.
//
// Note: ancestor == 0 returns the same block, 1 returns its parent and so on.
func (hc *HeaderChain) GetAncestor(hash common.Hash, number, ancestor uint64, maxNonCanonical *uint64) (common.Hash, uint64) {
	if ancestor > number {
		return common.Hash{}, 0
	}
	if ancestor == 1 {
		// in this case it is cheaper to just read the header
		if header := hc.GetHeader(hash, number); header != nil {
			return header.ParentHash, number - 1
		}
		return common.Hash{}, 0
	}
	for ancestor != 0 {
		if rawdb.ReadCanonicalHash(hc.chainDb, number) == hash {
			ancestorHash := rawdb.ReadCanonicalHash(hc.chainDb, number-ancestor)
			if rawdb.ReadCanonicalHash(hc.chainDb, number) == hash {
				number -= ancestor
				return ancestorHash, number
			}
		}
		if *maxNonCanonical == 0 {
			return common.Hash{}, 0
		}
		*maxNonCanonical--
		ancestor--
		header := hc.GetHeader(hash, number)
		if header == nil {
			return common.Hash{}, 0
		}
		hash = header.ParentHash
		number--
	}
	return hash, number
}

// GetTd retrieves a block's total difficulty in the canonical chain from the
// database by hash and number, caching it if found.
func (hc *HeaderChain) GetTd(hash common.Hash, number uint64) *big.Int {
	// Short circuit if the td's already in the cache, retrieve otherwise
	if cached, ok := hc.tdCache.Get(hash); ok {
		return cached
	}
	td := rawdb.ReadTd(hc.chainDb, hash, number)
	if td == nil {
		return nil
	}
	// Cache the found body for next time and return
	hc.tdCache.Add(hash, td)
	return td
}

// GetHeader retrieves a block header from the database by hash and number,
// caching it if found.
func (hc *HeaderChain) GetHeader(hash common.Hash, number uint64) *types.Header {
	// Short circuit if the header's already in the cache, retrieve otherwise
	if header, ok := hc.headerCache.Get(hash); ok {
		return header
	}
	header := rawdb.ReadHeader(hc.chainDb, hash, number)
	if header == nil {
		return nil
	}
	// Cache the found header for next time and return
	hc.headerCache.Add(hash, header)
	return header
}

// GetHeaderByHash retrieves a block header from the database by hash, caching it if
// found.
func (hc *HeaderChain) GetHeaderByHash(hash common.Hash) *types.Header {
	number := hc.GetBlockNumber(hash)
	if number == nil {
		return nil
	}
	return hc.GetHeader(hash, *number)
}

// HasHeader checks if a block header is present in the database or not.
// In theory, if header is present in the database, all relative components
// like td and hash->number should be present too.
func (hc *HeaderChain) HasHeader(hash common.Hash, number uint64) bool {
	if hc.numberCache.Contains(hash) || hc.headerCache.Contains(hash) {
		return true
	}
	return rawdb.HasHeader(hc.chainDb, hash, number)
}

// GetHeaderByNumber retrieves a block header from the database by number,
// caching it (associated with its hash) if found.
func (hc *HeaderChain) GetHeaderByNumber(number uint64) *types.Header {
	hash := rawdb.ReadCanonicalHash(hc.chainDb, number)
	if hash == (common.Hash{}) {
		return nil
	}
	return hc.GetHeader(hash, number)
}

// GetHeadersFrom returns a contiguous segment of headers, in rlp-form, going
// backwards from the given number.
// If the 'number' is higher than the highest local header, this method will
// return a best-effort response, containing the headers that we do have.
func (hc *HeaderChain) GetHeadersFrom(number, count uint64) []rlp.RawValue {
	// If the request is for future headers, we still return the portion of
	// headers that we are able to serve
	if current := hc.CurrentHeader().Number.Uint64(); current < number {
		if count > number-current {
			count -= number - current
			number = current
		} else {
			return nil
		}
	}
	var headers []rlp.RawValue
	// If we have some of the headers in cache already, use that before going to db.
	hash := rawdb.ReadCanonicalHash(hc.chainDb, number)
	if hash == (common.Hash{}) {
		return nil
	}
	for count > 0 {
		header, ok := hc.headerCache.Get(hash)
		if !ok {
			break
		}
		rlpData, _ := rlp.EncodeToBytes(header)
		headers = append(headers, rlpData)
		hash = header.ParentHash
		count--
		number--
	}
	// Read remaining from db
	if count > 0 {
		headers = append(headers, rawdb.ReadHeaderRange(hc.chainDb, number, count)...)
	}
	return headers
}

func (hc *HeaderChain) GetCanonicalHash(number uint64) common.Hash {
	return rawdb.ReadCanonicalHash(hc.chainDb, number)
}

// CurrentHeader retrieves the current head header of the canonical chain. The
// header is retrieved from the HeaderChain's internal cache.
func (hc *HeaderChain) CurrentHeader() *types.Header {
	return hc.currentHeader.Load().(*types.Header)
}

// SetCurrentHeader sets the in-memory head header marker of the canonical chan
// as the given header.
func (hc *HeaderChain) SetCurrentHeader(head *types.Header) {
	hc.currentHeader.Store(head)
	hc.currentHeaderHash = head.Hash()
	headHeaderGauge.Update(head.Number.Int64())
}

type (
	// UpdateHeadBlocksCallback is a callback function that is called by SetHead
	// before head header is updated. The method will return the actual block it
	// updated the head to (missing state) and a flag if setHead should continue
	// rewinding till that forcefully (exceeded ancient limits)
	UpdateHeadBlocksCallback func(ethdb.KeyValueWriter, *types.Header) (*types.Header, bool)

	// DeleteBlockContentCallback is a callback function that is called by SetHead
	// before each header is deleted.
	DeleteBlockContentCallback func(ethdb.KeyValueWriter, common.Hash, uint64)
)

// SetHead rewinds the local chain to a new head. Everything above the new head
// will be deleted and the new one set.
func (hc *HeaderChain) SetHead(head uint64, updateFn UpdateHeadBlocksCallback, delFn DeleteBlockContentCallback) {
	hc.setHead(head, 0, updateFn, delFn)
}

// SetHeadWithTimestamp rewinds the local chain to a new head timestamp. Everything
// above the new head will be deleted and the new one set.
func (hc *HeaderChain) SetHeadWithTimestamp(time uint64, updateFn UpdateHeadBlocksCallback, delFn DeleteBlockContentCallback) {
	hc.setHead(0, time, updateFn, delFn)
}

// setHead rewinds the local chain to a new head block or a head timestamp.
// Everything above the new head will be deleted and the new one set.
func (hc *HeaderChain) setHead(headBlock uint64, headTime uint64, updateFn UpdateHeadBlocksCallback, delFn DeleteBlockContentCallback) {
	// Sanity check that there's no attempt to undo the genesis block. This is
	// a fairly synthetic case where someone enables a timestamp based fork
	// below the genesis timestamp. It's nice to not allow that instead of the
	// entire chain getting deleted.
	if headTime > 0 && hc.genesisHeader.Time > headTime {
		// Note, a critical error is quite brutal, but we should really not reach
		// this point. Since pre-timestamp based forks it was impossible to have
		// a fork before block 0, the setHead would always work. With timestamp
		// forks it becomes possible to specify below the genesis. That said, the
		// only time we setHead via timestamp is with chain config changes on the
		// startup, so failing hard there is ok.
		log.Crit("Rejecting genesis rewind via timestamp", "target", headTime, "genesis", hc.genesisHeader.Time)
	}
	var (
		parentHash common.Hash
		batch      = hc.chainDb.NewBatch()
		origin     = true
	)
	done := func(header *types.Header) bool {
		if headTime > 0 {
			return header.Time <= headTime
		}
		return header.Number.Uint64() <= headBlock
	}
	for hdr := hc.CurrentHeader(); hdr != nil && !done(hdr); hdr = hc.CurrentHeader() {
		num := hdr.Number.Uint64()

		// Rewind chain to new head
		parent := hc.GetHeader(hdr.ParentHash, num-1)
		if parent == nil {
			parent = hc.genesisHeader
		}
		parentHash = parent.Hash()

		// Notably, since geth has the possibility for setting the head to a low
		// height which is even lower than ancient head.
		// In order to ensure that the head is always no higher than the data in
		// the database (ancient store or active store), we need to update head
		// first then remove the relative data from the database.
		//
		// Update head first(head fast block, head full block) before deleting the data.
		markerBatch := hc.chainDb.NewBatch()
		if updateFn != nil {
			newHead, force := updateFn(markerBatch, parent)
			if force && ((headTime > 0 && newHead.Time < headTime) || (headTime == 0 && newHead.Number.Uint64() < headBlock)) {
				log.Warn("Force rewinding till ancient limit", "head", newHead.Number.Uint64())
				headBlock, headTime = newHead.Number.Uint64(), 0 // Target timestamp passed, continue rewind in block mode (cleaner)
			}
		}
		// Update head header then.
		rawdb.WriteHeadHeaderHash(markerBatch, parentHash)
		if err := markerBatch.Write(); err != nil {
			log.Crit("Failed to update chain markers", "error", err)
		}
		hc.currentHeader.Store(parent)
		hc.currentHeaderHash = parentHash
		headHeaderGauge.Update(parent.Number.Int64())

		// If this is the first iteration, wipe any leftover data upwards too so
		// we don't end up with dangling daps in the database
		var nums []uint64
		if origin {
			for n := num + 1; len(rawdb.ReadAllHashes(hc.chainDb, n)) > 0; n++ {
				nums = append([]uint64{n}, nums...) // suboptimal, but we don't really expect this path
			}
			origin = false
		}
		nums = append(nums, num)

		// Remove the related data from the database on all sidechains
		for _, num := range nums {
			// Gather all the side fork hashes
			hashes := rawdb.ReadAllHashes(hc.chainDb, num)
			if len(hashes) == 0 {
				// No hashes in the database whatsoever, probably frozen already
				hashes = append(hashes, hdr.Hash())
			}
			for _, hash := range hashes {
				if delFn != nil {
					delFn(batch, hash, num)
				}
				rawdb.DeleteHeader(batch, hash, num)
				rawdb.DeleteTd(batch, hash, num)
			}
			rawdb.DeleteCanonicalHash(batch, num)
		}
	}
	// Flush all accumulated deletions.
	if err := batch.Write(); err != nil {
		log.Crit("Failed to rewind block", "error", err)
	}
	// Clear out any stale content from the caches
	hc.headerCache.Purge()
	hc.tdCache.Purge()
	hc.numberCache.Purge()
}

// SetGenesis sets a new genesis block header for the chain
func (hc *HeaderChain) SetGenesis(head *types.Header) {
	hc.genesisHeader = head
}

// Config retrieves the header chain's chain configuration.
func (hc *HeaderChain) Config() ctypes.ChainConfigurator { return hc.config }

// Engine retrieves the header chain's consensus engine.
func (hc *HeaderChain) Engine() consensus.Engine { return hc.engine }

// GetBlock implements consensus.ChainReader, and returns nil for every input as
// a header chain does not have blocks available for retrieval.
func (hc *HeaderChain) GetBlock(hash common.Hash, number uint64) *types.Block {
	return nil
}<|MERGE_RESOLUTION|>--- conflicted
+++ resolved
@@ -323,7 +323,6 @@
 			return i, ErrBannedHash
 		}
 	}
-<<<<<<< HEAD
 
 	// Generate the list of seal verification requests, and start the parallel verifier
 	seals := make([]bool, len(chain))
@@ -345,10 +344,6 @@
 	}
 
 	abort, results := hc.engine.VerifyHeaders(hc, chain, seals)
-=======
-	// Start the parallel verifier
-	abort, results := hc.engine.VerifyHeaders(hc, chain)
->>>>>>> e501b3b0
 	defer close(abort)
 
 	// Iterate over the headers and ensure they all check out
