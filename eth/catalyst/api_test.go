--- conflicted
+++ resolved
@@ -266,16 +266,8 @@
 		{0, true},
 		{parent.Time, true},
 		{parent.Time - 1, true},
-<<<<<<< HEAD
-
-		// TODO (MariusVanDerWijden) following tests are currently broken,
-		// fixed in upcoming merge-kiln-v2 pr
-		// {parent.Time() + 1, false},
-		// {uint64(time.Now().Unix()) + uint64(time.Minute), false},
-=======
 		{parent.Time + 1, false},
 		{uint64(time.Now().Unix()) + uint64(time.Minute), false},
->>>>>>> 2bd6bd01
 	}
 
 	for i, test := range tests {
