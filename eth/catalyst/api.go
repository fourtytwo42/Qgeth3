// Copyright 2021 The go-ethereum Authors
// This file is part of the go-ethereum library.
//
// The go-ethereum library is free software: you can redistribute it and/or modify
// it under the terms of the GNU Lesser General Public License as published by
// the Free Software Foundation, either version 3 of the License, or
// (at your option) any later version.
//
// The go-ethereum library is distributed in the hope that it will be useful,
// but WITHOUT ANY WARRANTY; without even the implied warranty of
// MERCHANTABILITY or FITNESS FOR A PARTICULAR PURPOSE. See the
// GNU Lesser General Public License for more details.
//
// You should have received a copy of the GNU Lesser General Public License
// along with the go-ethereum library. If not, see <http://www.gnu.org/licenses/>.

// Package catalyst implements the temporary eth1/eth2 RPC integration.
package catalyst

import (
	"errors"
	"fmt"
	"math/big"
	"sync"
	"time"

	"github.com/ethereum/go-ethereum/beacon/engine"
	"github.com/ethereum/go-ethereum/common"
	"github.com/ethereum/go-ethereum/common/hexutil"
	"github.com/ethereum/go-ethereum/core/rawdb"
	"github.com/ethereum/go-ethereum/core/types"
	"github.com/ethereum/go-ethereum/eth"
	"github.com/ethereum/go-ethereum/eth/downloader"
	"github.com/ethereum/go-ethereum/log"
	"github.com/ethereum/go-ethereum/miner"
	"github.com/ethereum/go-ethereum/node"
	"github.com/ethereum/go-ethereum/rpc"
)

// Register adds the engine API to the full node.
func Register(stack *node.Node, backend *eth.Ethereum) error {
	log.Warn("Engine API enabled", "protocol", "eth")
	stack.RegisterAPIs([]rpc.API{
		{
			Namespace:     "engine",
			Service:       NewConsensusAPI(backend),
			Authenticated: true,
		},
	})
	return nil
}

const (
	// invalidBlockHitEviction is the number of times an invalid block can be
	// referenced in forkchoice update or new payload before it is attempted
	// to be reprocessed again.
	invalidBlockHitEviction = 128

	// invalidTipsetsCap is the max number of recent block hashes tracked that
	// have lead to some bad ancestor block. It's just an OOM protection.
	invalidTipsetsCap = 512

	// beaconUpdateStartupTimeout is the time to wait for a beacon client to get
	// attached before starting to issue warnings.
	beaconUpdateStartupTimeout = 30 * time.Second

	// beaconUpdateExchangeTimeout is the max time allowed for a beacon client to
	// do a transition config exchange before it's considered offline and the user
	// is warned.
	beaconUpdateExchangeTimeout = 2 * time.Minute

	// beaconUpdateConsensusTimeout is the max time allowed for a beacon client
	// to send a consensus update before it's considered offline and the user is
	// warned.
	beaconUpdateConsensusTimeout = 30 * time.Second

	// beaconUpdateWarnFrequency is the frequency at which to warn the user that
	// the beacon client is offline.
	beaconUpdateWarnFrequency = 5 * time.Minute
)

// All methods provided over the engine endpoint.
var caps = []string{
	"engine_forkchoiceUpdatedV1",
	"engine_forkchoiceUpdatedV2",
	"engine_exchangeTransitionConfigurationV1",
	"engine_getPayloadV1",
	"engine_getPayloadV2",
	"engine_newPayloadV1",
	"engine_newPayloadV2",
	"engine_getPayloadBodiesByHashV1",
	"engine_getPayloadBodiesByRangeV1",
}

type ConsensusAPI struct {
	eth *eth.Ethereum

	remoteBlocks *headerQueue  // Cache of remote payloads received
	localBlocks  *payloadQueue // Cache of local payloads generated

	// The forkchoice update and new payload method require us to return the
	// latest valid hash in an invalid chain. To support that return, we need
	// to track historical bad blocks as well as bad tipsets in case a chain
	// is constantly built on it.
	//
	// There are a few important caveats in this mechanism:
	//   - The bad block tracking is ephemeral, in-memory only. We must never
	//     persist any bad block information to disk as a bug in Geth could end
	//     up blocking a valid chain, even if a later Geth update would accept
	//     it.
	//   - Bad blocks will get forgotten after a certain threshold of import
	//     attempts and will be retried. The rationale is that if the network
	//     really-really-really tries to feed us a block, we should give it a
	//     new chance, perhaps us being racey instead of the block being legit
	//     bad (this happened in Geth at a point with import vs. pending race).
	//   - Tracking all the blocks built on top of the bad one could be a bit
	//     problematic, so we will only track the head chain segment of a bad
	//     chain to allow discarding progressing bad chains and side chains,
	//     without tracking too much bad data.
	invalidBlocksHits map[common.Hash]int           // Ephemeral cache to track invalid blocks and their hit count
	invalidTipsets    map[common.Hash]*types.Header // Ephemeral cache to track invalid tipsets and their bad ancestor
	invalidLock       sync.Mutex                    // Protects the invalid maps from concurrent access

	// Geth can appear to be stuck or do strange things if the beacon client is
	// offline or is sending us strange data. Stash some update stats away so
	// that we can warn the user and not have them open issues on our tracker.
	lastTransitionUpdate time.Time
	lastTransitionLock   sync.Mutex
	lastForkchoiceUpdate time.Time
	lastForkchoiceLock   sync.Mutex
	lastNewPayloadUpdate time.Time
	lastNewPayloadLock   sync.Mutex

	forkchoiceLock sync.Mutex // Lock for the forkChoiceUpdated method
	newPayloadLock sync.Mutex // Lock for the NewPayload method
}

// NewConsensusAPI creates a new consensus api for the given backend.
// The underlying blockchain needs to have a valid terminal total difficulty set.
func NewConsensusAPI(eth *eth.Ethereum) *ConsensusAPI {
	if eth.BlockChain().Config().GetEthashTerminalTotalDifficulty() == nil {
		log.Warn("Engine API started but chain not configured for merge yet")
	}
	api := &ConsensusAPI{
		eth:               eth,
		remoteBlocks:      newHeaderQueue(),
		localBlocks:       newPayloadQueue(),
		invalidBlocksHits: make(map[common.Hash]int),
		invalidTipsets:    make(map[common.Hash]*types.Header),
	}
	eth.Downloader().SetBadBlockCallback(api.setInvalidAncestor)
	go api.heartbeat()

	return api
}

// ForkchoiceUpdatedV1 has several responsibilities:
//
// We try to set our blockchain to the headBlock.
//
// If the method is called with an empty head block: we return success, which can be used
// to check if the engine API is enabled.
//
// If the total difficulty was not reached: we return INVALID.
//
// If the finalizedBlockHash is set: we check if we have the finalizedBlockHash in our db,
// if not we start a sync.
//
// If there are payloadAttributes: we try to assemble a block with the payloadAttributes
// and return its payloadID.
func (api *ConsensusAPI) ForkchoiceUpdatedV1(update engine.ForkchoiceStateV1, payloadAttributes *engine.PayloadAttributes) (engine.ForkChoiceResponse, error) {
	if payloadAttributes != nil {
		if payloadAttributes.Withdrawals != nil {
			return engine.STATUS_INVALID, engine.InvalidParams.With(fmt.Errorf("withdrawals not supported in V1"))
		}
		if api.eth.BlockChain().Config().IsShanghai(payloadAttributes.Timestamp) {
			return engine.STATUS_INVALID, engine.InvalidParams.With(fmt.Errorf("forkChoiceUpdateV1 called post-shanghai"))
		}
	}
	return api.forkchoiceUpdated(update, payloadAttributes)
}

// ForkchoiceUpdatedV2 is equivalent to V1 with the addition of withdrawals in the payload attributes.
func (api *ConsensusAPI) ForkchoiceUpdatedV2(update engine.ForkchoiceStateV1, payloadAttributes *engine.PayloadAttributes) (engine.ForkChoiceResponse, error) {
	if payloadAttributes != nil {
		if err := api.verifyPayloadAttributes(payloadAttributes); err != nil {
			return engine.STATUS_INVALID, engine.InvalidParams.With(err)
		}
	}
	return api.forkchoiceUpdated(update, payloadAttributes)
}

func (api *ConsensusAPI) verifyPayloadAttributes(attr *engine.PayloadAttributes) error {
	if !api.eth.BlockChain().Config().IsShanghai(attr.Timestamp) {
		// Reject payload attributes with withdrawals before shanghai
		if attr.Withdrawals != nil {
			return errors.New("withdrawals before shanghai")
		}
	} else {
		// Reject payload attributes with nil withdrawals after shanghai
		if attr.Withdrawals == nil {
			return errors.New("missing withdrawals list")
		}
	}
	return nil
}

func (api *ConsensusAPI) forkchoiceUpdated(update engine.ForkchoiceStateV1, payloadAttributes *engine.PayloadAttributes) (engine.ForkChoiceResponse, error) {
	api.forkchoiceLock.Lock()
	defer api.forkchoiceLock.Unlock()

	log.Trace("Engine API request received", "method", "ForkchoiceUpdated", "head", update.HeadBlockHash, "finalized", update.FinalizedBlockHash, "safe", update.SafeBlockHash)
	if update.HeadBlockHash == (common.Hash{}) {
		log.Warn("Forkchoice requested update to zero hash")
		return engine.STATUS_INVALID, nil // TODO(karalabe): Why does someone send us this?
	}
	// Stash away the last update to warn the user if the beacon client goes offline
	api.lastForkchoiceLock.Lock()
	api.lastForkchoiceUpdate = time.Now()
	api.lastForkchoiceLock.Unlock()

	// Check whether we have the block yet in our database or not. If not, we'll
	// need to either trigger a sync, or to reject this forkchoice update for a
	// reason.
	block := api.eth.BlockChain().GetBlockByHash(update.HeadBlockHash)
	if block == nil {
		// If this block was previously invalidated, keep rejecting it here too
		if res := api.checkInvalidAncestor(update.HeadBlockHash, update.HeadBlockHash); res != nil {
			return engine.ForkChoiceResponse{PayloadStatus: *res, PayloadID: nil}, nil
		}
		// If the head hash is unknown (was not given to us in a newPayload request),
		// we cannot resolve the header, so not much to do. This could be extended in
		// the future to resolve from the `eth` network, but it's an unexpected case
		// that should be fixed, not papered over.
		header := api.remoteBlocks.get(update.HeadBlockHash)
		if header == nil {
			log.Warn("Forkchoice requested unknown head", "hash", update.HeadBlockHash)
			return engine.STATUS_SYNCING, nil
		}
		// Header advertised via a past newPayload request. Start syncing to it.
		// Before we do however, make sure any legacy sync in switched off so we
		// don't accidentally have 2 cycles running.
		if merger := api.eth.Merger(); !merger.TDDReached() {
			merger.ReachTTD()
			api.eth.Downloader().Cancel()
		}
		log.Info("Forkchoice requested sync to new head", "number", header.Number, "hash", header.Hash())
		if err := api.eth.Downloader().BeaconSync(api.eth.SyncMode(), header); err != nil {
			return engine.STATUS_SYNCING, err
		}
		return engine.STATUS_SYNCING, nil
	}
	// Block is known locally, just sanity check that the beacon client does not
	// attempt to push us back to before the merge.
	if block.Difficulty().BitLen() > 0 || block.NumberU64() == 0 {
		var (
			td  = api.eth.BlockChain().GetTd(update.HeadBlockHash, block.NumberU64())
			ptd = api.eth.BlockChain().GetTd(block.ParentHash(), block.NumberU64()-1)
			ttd = api.eth.BlockChain().Config().GetEthashTerminalTotalDifficulty()
		)
		if td == nil || (block.NumberU64() > 0 && ptd == nil) {
			log.Error("TDs unavailable for TTD check", "number", block.NumberU64(), "hash", update.HeadBlockHash, "td", td, "parent", block.ParentHash(), "ptd", ptd)
			return engine.STATUS_INVALID, errors.New("TDs unavailable for TDD check")
		}
		if td.Cmp(ttd) < 0 {
			log.Error("Refusing beacon update to pre-merge", "number", block.NumberU64(), "hash", update.HeadBlockHash, "diff", block.Difficulty(), "age", common.PrettyAge(time.Unix(int64(block.Time()), 0)))
			return engine.ForkChoiceResponse{PayloadStatus: engine.INVALID_TERMINAL_BLOCK, PayloadID: nil}, nil
		}
		if block.NumberU64() > 0 && ptd.Cmp(ttd) >= 0 {
			log.Error("Parent block is already post-ttd", "number", block.NumberU64(), "hash", update.HeadBlockHash, "diff", block.Difficulty(), "age", common.PrettyAge(time.Unix(int64(block.Time()), 0)))
			return engine.ForkChoiceResponse{PayloadStatus: engine.INVALID_TERMINAL_BLOCK, PayloadID: nil}, nil
		}
	}
	valid := func(id *engine.PayloadID) engine.ForkChoiceResponse {
		return engine.ForkChoiceResponse{
			PayloadStatus: engine.PayloadStatusV1{Status: engine.VALID, LatestValidHash: &update.HeadBlockHash},
			PayloadID:     id,
		}
	}
	if rawdb.ReadCanonicalHash(api.eth.ChainDb(), block.NumberU64()) != update.HeadBlockHash {
		// Block is not canonical, set head.
		if latestValid, err := api.eth.BlockChain().SetCanonical(block); err != nil {
			return engine.ForkChoiceResponse{PayloadStatus: engine.PayloadStatusV1{Status: engine.INVALID, LatestValidHash: &latestValid}}, err
		}
	} else if api.eth.BlockChain().CurrentBlock().Hash() == update.HeadBlockHash {
		// If the specified head matches with our local head, do nothing and keep
		// generating the payload. It's a special corner case that a few slots are
		// missing and we are requested to generate the payload in slot.
	} else {
		// If the head block is already in our canonical chain, the beacon client is
		// probably resyncing. Ignore the update.
		log.Info("Ignoring beacon update to old head", "number", block.NumberU64(), "hash", update.HeadBlockHash, "age", common.PrettyAge(time.Unix(int64(block.Time()), 0)), "have", api.eth.BlockChain().CurrentBlock().NumberU64())
		return valid(nil), nil
	}
	api.eth.SetSynced()

	// If the beacon client also advertised a finalized block, mark the local
	// chain final and completely in PoS mode.
	if update.FinalizedBlockHash != (common.Hash{}) {
		if merger := api.eth.Merger(); !merger.PoSFinalized() {
			merger.FinalizePoS()
		}
		// If the finalized block is not in our canonical tree, somethings wrong
		finalBlock := api.eth.BlockChain().GetBlockByHash(update.FinalizedBlockHash)
		if finalBlock == nil {
			log.Warn("Final block not available in database", "hash", update.FinalizedBlockHash)
			return engine.STATUS_INVALID, engine.InvalidForkChoiceState.With(errors.New("final block not available in database"))
		} else if rawdb.ReadCanonicalHash(api.eth.ChainDb(), finalBlock.NumberU64()) != update.FinalizedBlockHash {
			log.Warn("Final block not in canonical chain", "number", block.NumberU64(), "hash", update.HeadBlockHash)
			return engine.STATUS_INVALID, engine.InvalidForkChoiceState.With(errors.New("final block not in canonical chain"))
		}
		// Set the finalized block
		api.eth.BlockChain().SetFinalized(finalBlock)
	}
	// Check if the safe block hash is in our canonical tree, if not somethings wrong
	if update.SafeBlockHash != (common.Hash{}) {
		safeBlock := api.eth.BlockChain().GetBlockByHash(update.SafeBlockHash)
		if safeBlock == nil {
			log.Warn("Safe block not available in database")
			return engine.STATUS_INVALID, engine.InvalidForkChoiceState.With(errors.New("safe block not available in database"))
		}
		if rawdb.ReadCanonicalHash(api.eth.ChainDb(), safeBlock.NumberU64()) != update.SafeBlockHash {
			log.Warn("Safe block not in canonical chain")
			return engine.STATUS_INVALID, engine.InvalidForkChoiceState.With(errors.New("safe block not in canonical chain"))
		}
		// Set the safe block
		api.eth.BlockChain().SetSafe(safeBlock)
	}
	// If payload generation was requested, create a new block to be potentially
	// sealed by the beacon client. The payload will be requested later, and we
	// will replace it arbitrarily many times in between.
	if payloadAttributes != nil {
		args := &miner.BuildPayloadArgs{
			Parent:       update.HeadBlockHash,
			Timestamp:    payloadAttributes.Timestamp,
			FeeRecipient: payloadAttributes.SuggestedFeeRecipient,
			Random:       payloadAttributes.Random,
			Withdrawals:  payloadAttributes.Withdrawals,
		}
		id := args.Id()
		// If we already are busy generating this work, then we do not need
		// to start a second process.
		if api.localBlocks.has(id) {
			return valid(&id), nil
		}
		payload, err := api.eth.Miner().BuildPayload(args)
		if err != nil {
			log.Error("Failed to build payload", "err", err)
			return valid(nil), engine.InvalidPayloadAttributes.With(err)
		}
		api.localBlocks.put(id, payload)
		return valid(&id), nil
	}
	return valid(nil), nil
}

// ExchangeTransitionConfigurationV1 checks the given configuration against
// the configuration of the node.
func (api *ConsensusAPI) ExchangeTransitionConfigurationV1(config engine.TransitionConfigurationV1) (*engine.TransitionConfigurationV1, error) {
	log.Trace("Engine API request received", "method", "ExchangeTransitionConfiguration", "ttd", config.TerminalTotalDifficulty)
	if config.TerminalTotalDifficulty == nil {
		return nil, errors.New("invalid terminal total difficulty")
	}

	// Stash away the last update to warn the user if the beacon client goes offline
	api.lastTransitionLock.Lock()
	api.lastTransitionUpdate = time.Now()
	api.lastTransitionLock.Unlock()

	ttd := api.eth.BlockChain().Config().GetEthashTerminalTotalDifficulty()
	if ttd == nil || ttd.Cmp(config.TerminalTotalDifficulty.ToInt()) != 0 {
		log.Warn("Invalid TTD configured", "geth", ttd, "beacon", config.TerminalTotalDifficulty)
		return nil, fmt.Errorf("invalid ttd: execution %v consensus %v", ttd, config.TerminalTotalDifficulty)
	}
	if config.TerminalBlockHash != (common.Hash{}) {
		if hash := api.eth.BlockChain().GetCanonicalHash(uint64(config.TerminalBlockNumber)); hash == config.TerminalBlockHash {
			return &engine.TransitionConfigurationV1{
				TerminalTotalDifficulty: (*hexutil.Big)(ttd),
				TerminalBlockHash:       config.TerminalBlockHash,
				TerminalBlockNumber:     config.TerminalBlockNumber,
			}, nil
		}
		return nil, fmt.Errorf("invalid terminal block hash")
	}
	return &engine.TransitionConfigurationV1{TerminalTotalDifficulty: (*hexutil.Big)(ttd)}, nil
}

// GetPayloadV1 returns a cached payload by id.
func (api *ConsensusAPI) GetPayloadV1(payloadID engine.PayloadID) (*engine.ExecutableData, error) {
	data, err := api.getPayload(payloadID)
	if err != nil {
		return nil, err
	}
	return data.ExecutionPayload, nil
}

// GetPayloadV2 returns a cached payload by id.
func (api *ConsensusAPI) GetPayloadV2(payloadID engine.PayloadID) (*engine.ExecutionPayloadEnvelope, error) {
	return api.getPayload(payloadID)
}

func (api *ConsensusAPI) getPayload(payloadID engine.PayloadID) (*engine.ExecutionPayloadEnvelope, error) {
	log.Trace("Engine API request received", "method", "GetPayload", "id", payloadID)
	data := api.localBlocks.get(payloadID)
	if data == nil {
		return nil, engine.UnknownPayload
	}
	return data, nil
}

// NewPayloadV1 creates an Eth1 block, inserts it in the chain, and returns the status of the chain.
func (api *ConsensusAPI) NewPayloadV1(params engine.ExecutableData) (engine.PayloadStatusV1, error) {
	if params.Withdrawals != nil {
		return engine.PayloadStatusV1{Status: engine.INVALID}, engine.InvalidParams.With(fmt.Errorf("withdrawals not supported in V1"))
	}
	return api.newPayload(params)
}

// NewPayloadV2 creates an Eth1 block, inserts it in the chain, and returns the status of the chain.
func (api *ConsensusAPI) NewPayloadV2(params engine.ExecutableData) (engine.PayloadStatusV1, error) {
	if api.eth.BlockChain().Config().IsShanghai(params.Timestamp) {
		if params.Withdrawals == nil {
			return engine.PayloadStatusV1{Status: engine.INVALID}, engine.InvalidParams.With(fmt.Errorf("nil withdrawals post-shanghai"))
		}
	} else if params.Withdrawals != nil {
		return engine.PayloadStatusV1{Status: engine.INVALID}, engine.InvalidParams.With(fmt.Errorf("non-nil withdrawals pre-shanghai"))
	}
	return api.newPayload(params)
}

func (api *ConsensusAPI) newPayload(params engine.ExecutableData) (engine.PayloadStatusV1, error) {
	// The locking here is, strictly, not required. Without these locks, this can happen:
	//
	// 1. NewPayload( execdata-N ) is invoked from the CL. It goes all the way down to
	//      api.eth.BlockChain().InsertBlockWithoutSetHead, where it is blocked on
	//      e.g database compaction.
	// 2. The call times out on the CL layer, which issues another NewPayload (execdata-N) call.
	//    Similarly, this also get stuck on the same place. Importantly, since the
	//    first call has not gone through, the early checks for "do we already have this block"
	//    will all return false.
	// 3. When the db compaction ends, then N calls inserting the same payload are processed
	//    sequentially.
	// Hence, we use a lock here, to be sure that the previous call has finished before we
	// check whether we already have the block locally.
	api.newPayloadLock.Lock()
	defer api.newPayloadLock.Unlock()

	log.Trace("Engine API request received", "method", "NewPayload", "number", params.Number, "hash", params.BlockHash)
	block, err := engine.ExecutableDataToBlock(params)
	if err != nil {
		log.Debug("Invalid NewPayload params", "params", params, "error", err)
		return engine.PayloadStatusV1{Status: engine.INVALIDBLOCKHASH}, nil
	}
	// Stash away the last update to warn the user if the beacon client goes offline
	api.lastNewPayloadLock.Lock()
	api.lastNewPayloadUpdate = time.Now()
	api.lastNewPayloadLock.Unlock()

	// If we already have the block locally, ignore the entire execution and just
	// return a fake success.
	if block := api.eth.BlockChain().GetBlockByHash(params.BlockHash); block != nil {
		log.Warn("Ignoring already known beacon payload", "number", params.Number, "hash", params.BlockHash, "age", common.PrettyAge(time.Unix(int64(block.Time()), 0)))
		hash := block.Hash()
		return engine.PayloadStatusV1{Status: engine.VALID, LatestValidHash: &hash}, nil
	}
	// If this block was rejected previously, keep rejecting it
	if res := api.checkInvalidAncestor(block.Hash(), block.Hash()); res != nil {
		return *res, nil
	}
	// If the parent is missing, we - in theory - could trigger a sync, but that
	// would also entail a reorg. That is problematic if multiple sibling blocks
	// are being fed to us, and even more so, if some semi-distant uncle shortens
	// our live chain. As such, payload execution will not permit reorgs and thus
	// will not trigger a sync cycle. That is fine though, if we get a fork choice
	// update after legit payload executions.
	parent := api.eth.BlockChain().GetBlock(block.ParentHash(), block.NumberU64()-1)
	if parent == nil {
		return api.delayPayloadImport(block)
	}
	// We have an existing parent, do some sanity checks to avoid the beacon client
	// triggering too early
	var (
		ptd  = api.eth.BlockChain().GetTd(parent.Hash(), parent.NumberU64())
		ttd  = api.eth.BlockChain().Config().GetEthashTerminalTotalDifficulty()
		gptd = api.eth.BlockChain().GetTd(parent.ParentHash(), parent.NumberU64()-1)
	)
	if ptd.Cmp(ttd) < 0 {
		log.Warn("Ignoring pre-merge payload", "number", params.Number, "hash", params.BlockHash, "td", ptd, "ttd", ttd)
		return engine.INVALID_TERMINAL_BLOCK, nil
	}
	if parent.Difficulty().BitLen() > 0 && gptd != nil && gptd.Cmp(ttd) >= 0 {
		log.Error("Ignoring pre-merge parent block", "number", params.Number, "hash", params.BlockHash, "td", ptd, "ttd", ttd)
		return engine.INVALID_TERMINAL_BLOCK, nil
	}
	if block.Time() <= parent.Time() {
		log.Warn("Invalid timestamp", "parent", block.Time(), "block", block.Time())
		return api.invalid(errors.New("invalid timestamp"), parent.Header()), nil
	}
	// Another cornercase: if the node is in snap sync mode, but the CL client
	// tries to make it import a block. That should be denied as pushing something
	// into the database directly will conflict with the assumptions of snap sync
	// that it has an empty db that it can fill itself.
	if api.eth.SyncMode() != downloader.FullSync {
		return api.delayPayloadImport(block)
	}
	if !api.eth.BlockChain().HasBlockAndState(block.ParentHash(), block.NumberU64()-1) {
		api.remoteBlocks.put(block.Hash(), block.Header())
		log.Warn("State not available, ignoring new payload")
		return engine.PayloadStatusV1{Status: engine.ACCEPTED}, nil
	}
	log.Trace("Inserting block without sethead", "hash", block.Hash(), "number", block.Number)
	if err := api.eth.BlockChain().InsertBlockWithoutSetHead(block); err != nil {
		log.Warn("NewPayloadV1: inserting block failed", "error", err)

		api.invalidLock.Lock()
		api.invalidBlocksHits[block.Hash()] = 1
		api.invalidTipsets[block.Hash()] = block.Header()
		api.invalidLock.Unlock()

		return api.invalid(err, parent.Header()), nil
	}
	// We've accepted a valid payload from the beacon client. Mark the local
	// chain transitions to notify other subsystems (e.g. downloader) of the
	// behavioral change.
	if merger := api.eth.Merger(); !merger.TDDReached() {
		merger.ReachTTD()
		api.eth.Downloader().Cancel()
	}
	hash := block.Hash()
	return engine.PayloadStatusV1{Status: engine.VALID, LatestValidHash: &hash}, nil
}

// delayPayloadImport stashes the given block away for import at a later time,
// either via a forkchoice update or a sync extension. This method is meant to
// be called by the newpayload command when the block seems to be ok, but some
// prerequisite prevents it from being processed (e.g. no parent, or snap sync).
func (api *ConsensusAPI) delayPayloadImport(block *types.Block) (engine.PayloadStatusV1, error) {
	// Sanity check that this block's parent is not on a previously invalidated
	// chain. If it is, mark the block as invalid too.
	if res := api.checkInvalidAncestor(block.ParentHash(), block.Hash()); res != nil {
		return *res, nil
	}
	// Stash the block away for a potential forced forkchoice update to it
	// at a later time.
	api.remoteBlocks.put(block.Hash(), block.Header())

	// Although we don't want to trigger a sync, if there is one already in
	// progress, try to extend if with the current payload request to relieve
	// some strain from the forkchoice update.
	if err := api.eth.Downloader().BeaconExtend(api.eth.SyncMode(), block.Header()); err == nil {
		log.Debug("Payload accepted for sync extension", "number", block.NumberU64(), "hash", block.Hash())
		return engine.PayloadStatusV1{Status: engine.SYNCING}, nil
	}
	// Either no beacon sync was started yet, or it rejected the delivered
	// payload as non-integratable on top of the existing sync. We'll just
	// have to rely on the beacon client to forcefully update the head with
	// a forkchoice update request.
	if api.eth.SyncMode() == downloader.FullSync {
		// In full sync mode, failure to import a well-formed block can only mean
		// that the parent state is missing and the syncer rejected extending the
		// current cycle with the new payload.
		log.Warn("Ignoring payload with missing parent", "number", block.NumberU64(), "hash", block.Hash(), "parent", block.ParentHash())
	} else {
		// In non-full sync mode (i.e. snap sync) all payloads are rejected until
		// snap sync terminates as snap sync relies on direct database injections
		// and cannot afford concurrent out-if-band modifications via imports.
		log.Warn("Ignoring payload while snap syncing", "number", block.NumberU64(), "hash", block.Hash())
	}
	return engine.PayloadStatusV1{Status: engine.SYNCING}, nil
}

// setInvalidAncestor is a callback for the downloader to notify us if a bad block
// is encountered during the async sync.
func (api *ConsensusAPI) setInvalidAncestor(invalid *types.Header, origin *types.Header) {
	api.invalidLock.Lock()
	defer api.invalidLock.Unlock()

	api.invalidTipsets[origin.Hash()] = invalid
	api.invalidBlocksHits[invalid.Hash()]++
}

// checkInvalidAncestor checks whether the specified chain end links to a known
// bad ancestor. If yes, it constructs the payload failure response to return.
func (api *ConsensusAPI) checkInvalidAncestor(check common.Hash, head common.Hash) *engine.PayloadStatusV1 {
	api.invalidLock.Lock()
	defer api.invalidLock.Unlock()

	// If the hash to check is unknown, return valid
	invalid, ok := api.invalidTipsets[check]
	if !ok {
		return nil
	}
	// If the bad hash was hit too many times, evict it and try to reprocess in
	// the hopes that we have a data race that we can exit out of.
	badHash := invalid.Hash()

	api.invalidBlocksHits[badHash]++
	if api.invalidBlocksHits[badHash] >= invalidBlockHitEviction {
		log.Warn("Too many bad block import attempt, trying", "number", invalid.Number, "hash", badHash)
		delete(api.invalidBlocksHits, badHash)

		for descendant, badHeader := range api.invalidTipsets {
			if badHeader.Hash() == badHash {
				delete(api.invalidTipsets, descendant)
			}
		}
		return nil
	}
	// Not too many failures yet, mark the head of the invalid chain as invalid
	if check != head {
		log.Warn("Marked new chain head as invalid", "hash", head, "badnumber", invalid.Number, "badhash", badHash)
		for len(api.invalidTipsets) >= invalidTipsetsCap {
			for key := range api.invalidTipsets {
				delete(api.invalidTipsets, key)
				break
			}
		}
		api.invalidTipsets[head] = invalid
	}
	// If the last valid hash is the terminal pow block, return 0x0 for latest valid hash
	lastValid := &invalid.ParentHash
	if header := api.eth.BlockChain().GetHeader(invalid.ParentHash, invalid.Number.Uint64()-1); header != nil && header.Difficulty.Sign() != 0 {
		lastValid = &common.Hash{}
	}
	failure := "links to previously rejected block"
	return &engine.PayloadStatusV1{
		Status:          engine.INVALID,
		LatestValidHash: lastValid,
		ValidationError: &failure,
	}
}

// invalid returns a response "INVALID" with the latest valid hash supplied by latest or to the current head
// if no latestValid block was provided.
func (api *ConsensusAPI) invalid(err error, latestValid *types.Header) engine.PayloadStatusV1 {
	currentHash := api.eth.BlockChain().CurrentBlock().Hash()
	if latestValid != nil {
		// Set latest valid hash to 0x0 if parent is PoW block
		currentHash = common.Hash{}
		if latestValid.Difficulty.BitLen() == 0 {
			// Otherwise set latest valid hash to parent hash
			currentHash = latestValid.Hash()
		}
	}
	errorMsg := err.Error()
	return engine.PayloadStatusV1{Status: engine.INVALID, LatestValidHash: &currentHash, ValidationError: &errorMsg}
}

// heartbeat loops indefinitely, and checks if there have been beacon client updates
// received in the last while. If not - or if they but strange ones - it warns the
// user that something might be off with their consensus node.
//
// TODO(karalabe): Spin this goroutine down somehow
func (api *ConsensusAPI) heartbeat() {
	// Sleep a bit on startup since there's obviously no beacon client yet
	// attached, so no need to print scary warnings to the user.
	time.Sleep(beaconUpdateStartupTimeout)

	var (
		offlineLogged time.Time
		ttd           = api.eth.BlockChain().Config().TerminalTotalDifficulty
	)
	// If the network is not yet merged/merging, don't bother continuing.
	if ttd == nil {
		return
	}
	for {
		// Sleep a bit and retrieve the last known consensus updates
		time.Sleep(5 * time.Second)

<<<<<<< HEAD
		// If the network is not yet merged/merging, don't bother scaring the user
		ttd := api.eth.BlockChain().Config().GetEthashTerminalTotalDifficulty()
		if ttd == nil {
			continue
		}
=======
>>>>>>> 18b641b0
		api.lastTransitionLock.Lock()
		lastTransitionUpdate := api.lastTransitionUpdate
		api.lastTransitionLock.Unlock()

		api.lastForkchoiceLock.Lock()
		lastForkchoiceUpdate := api.lastForkchoiceUpdate
		api.lastForkchoiceLock.Unlock()

		api.lastNewPayloadLock.Lock()
		lastNewPayloadUpdate := api.lastNewPayloadUpdate
		api.lastNewPayloadLock.Unlock()

		// If there have been no updates for the past while, warn the user
		// that the beacon client is probably offline
<<<<<<< HEAD
		if api.eth.BlockChain().Config().GetEthashTerminalTotalDifficultyPassed() || api.eth.Merger().TDDReached() {
			if time.Since(lastForkchoiceUpdate) > beaconUpdateConsensusTimeout && time.Since(lastNewPayloadUpdate) > beaconUpdateConsensusTimeout {
				if time.Since(lastTransitionUpdate) > beaconUpdateExchangeTimeout {
					if time.Since(offlineLogged) > beaconUpdateWarnFrequency {
						if lastTransitionUpdate.IsZero() {
							log.Warn("Post-merge network, but no beacon client seen. Please launch one to follow the chain!")
						} else {
							log.Warn("Previously seen beacon client is offline. Please ensure it is operational to follow the chain!")
						}
						offlineLogged = time.Now()
					}
					continue
				}
				if time.Since(offlineLogged) > beaconUpdateWarnFrequency {
					if lastForkchoiceUpdate.IsZero() && lastNewPayloadUpdate.IsZero() {
						log.Warn("Beacon client online, but never received consensus updates. Please ensure your beacon client is operational to follow the chain!")
					} else {
						log.Warn("Beacon client online, but no consensus updates received in a while. Please fix your beacon client to follow the chain!")
					}
					offlineLogged = time.Now()
				}
				continue
			} else {
=======
		if api.eth.BlockChain().Config().TerminalTotalDifficultyPassed || api.eth.Merger().TDDReached() {
			if time.Since(lastForkchoiceUpdate) <= beaconUpdateConsensusTimeout || time.Since(lastNewPayloadUpdate) <= beaconUpdateConsensusTimeout {
>>>>>>> 18b641b0
				offlineLogged = time.Time{}
				continue
			}
			if time.Since(lastTransitionUpdate) > beaconUpdateExchangeTimeout {
				if time.Since(offlineLogged) > beaconUpdateWarnFrequency {
					if lastTransitionUpdate.IsZero() {
						log.Warn("Post-merge network, but no beacon client seen. Please launch one to follow the chain!")
					} else {
						log.Warn("Previously seen beacon client is offline. Please ensure it is operational to follow the chain!")
					}
					offlineLogged = time.Now()
				}
				continue
			}
			if time.Since(offlineLogged) > beaconUpdateWarnFrequency {
				if lastForkchoiceUpdate.IsZero() && lastNewPayloadUpdate.IsZero() {
					log.Warn("Beacon client online, but never received consensus updates. Please ensure your beacon client is operational to follow the chain!")
				} else {
					log.Warn("Beacon client online, but no consensus updates received in a while. Please fix your beacon client to follow the chain!")
				}
				offlineLogged = time.Now()
			}
			continue
		}
		if time.Since(lastTransitionUpdate) <= beaconUpdateExchangeTimeout {
			offlineLogged = time.Time{}
			continue
		}
		if time.Since(offlineLogged) > beaconUpdateWarnFrequency {
			// Retrieve the last few blocks and make a rough estimate as
			// to when the merge transition should happen
			var (
				chain = api.eth.BlockChain()
				head  = chain.CurrentHeader()
				htd   = chain.GetTd(head.Hash(), head.Number.Uint64())
			)
			if htd.Cmp(ttd) >= 0 {
				if lastTransitionUpdate.IsZero() {
					log.Warn("Merge already reached, but no beacon client seen. Please launch one to follow the chain!")
				} else {
					log.Warn("Merge already reached, but previously seen beacon client is offline. Please ensure it is operational to follow the chain!")
				}
				offlineLogged = time.Now()
				continue
			}
			var eta time.Duration
			if head.Number.Uint64() > 0 {
				// Accumulate the last 64 difficulties to estimate the growth
				var (
					deltaDiff uint64
					deltaTime uint64
					current   = head
				)
				for i := 0; i < 64; i++ {
					parent := chain.GetHeader(current.ParentHash, current.Number.Uint64()-1)
					if parent == nil {
						break
					}
					deltaDiff += current.Difficulty.Uint64()
					deltaTime += current.Time - parent.Time
					current = parent
				}
				// Estimate an ETA based on the block times and the difficulty growth
				if deltaTime > 0 {
					growth := deltaDiff / deltaTime
					left := new(big.Int).Sub(ttd, htd)
					eta = time.Duration(new(big.Int).Div(left, new(big.Int).SetUint64(growth+1)).Uint64()) * time.Second
				}
			}
			message := "Merge is configured, but previously seen beacon client is offline. Please ensure it is operational before the transition arrives!"
			if lastTransitionUpdate.IsZero() {
				message = "Merge is configured, but no beacon client seen. Please ensure you have one available before the transition arrives!"
			}
			if eta < time.Second {
				log.Warn(message)
			} else {
				log.Warn(message, "eta", common.PrettyAge(time.Now().Add(-eta))) // weird hack, but duration formatted doesn't handle days
			}
			offlineLogged = time.Now()
		}
	}
}

// ExchangeCapabilities returns the current methods provided by this node.
func (api *ConsensusAPI) ExchangeCapabilities([]string) []string {
	return caps
}

// GetPayloadBodiesV1 implements engine_getPayloadBodiesByHashV1 which allows for retrieval of a list
// of block bodies by the engine api.
func (api *ConsensusAPI) GetPayloadBodiesByHashV1(hashes []common.Hash) []*engine.ExecutionPayloadBodyV1 {
	var bodies = make([]*engine.ExecutionPayloadBodyV1, len(hashes))
	for i, hash := range hashes {
		block := api.eth.BlockChain().GetBlockByHash(hash)
		bodies[i] = getBody(block)
	}
	return bodies
}

// GetPayloadBodiesByRangeV1 implements engine_getPayloadBodiesByRangeV1 which allows for retrieval of a range
// of block bodies by the engine api.
func (api *ConsensusAPI) GetPayloadBodiesByRangeV1(start, count hexutil.Uint64) ([]*engine.ExecutionPayloadBodyV1, error) {
	if start == 0 || count == 0 || count > 1024 {
		return nil, engine.InvalidParams.With(fmt.Errorf("invalid start or count, start: %v count: %v", start, count))
	}
	// limit count up until current
	current := api.eth.BlockChain().CurrentBlock().NumberU64()
	last := uint64(start) + uint64(count) - 1
	if last > current {
		last = current
	}
	bodies := make([]*engine.ExecutionPayloadBodyV1, 0, uint64(count))
	for i := uint64(start); i <= last; i++ {
		block := api.eth.BlockChain().GetBlockByNumber(i)
		bodies = append(bodies, getBody(block))
	}
	return bodies, nil
}

func getBody(block *types.Block) *engine.ExecutionPayloadBodyV1 {
	if block == nil {
		return nil
	}

	var (
		body        = block.Body()
		txs         = make([]hexutil.Bytes, len(body.Transactions))
		withdrawals = body.Withdrawals
	)

	for j, tx := range body.Transactions {
		data, _ := tx.MarshalBinary()
		txs[j] = hexutil.Bytes(data)
	}

	// Post-shanghai withdrawals MUST be set to empty slice instead of nil
	if withdrawals == nil && block.Header().WithdrawalsHash != nil {
		withdrawals = make([]*types.Withdrawal, 0)
	}

	return &engine.ExecutionPayloadBodyV1{
		TransactionData: txs,
		Withdrawals:     withdrawals,
	}
}<|MERGE_RESOLUTION|>--- conflicted
+++ resolved
@@ -658,7 +658,7 @@
 
 	var (
 		offlineLogged time.Time
-		ttd           = api.eth.BlockChain().Config().TerminalTotalDifficulty
+		ttd           = api.eth.BlockChain().Config().GetEthashTerminalTotalDifficulty()
 	)
 	// If the network is not yet merged/merging, don't bother continuing.
 	if ttd == nil {
@@ -668,14 +668,6 @@
 		// Sleep a bit and retrieve the last known consensus updates
 		time.Sleep(5 * time.Second)
 
-<<<<<<< HEAD
-		// If the network is not yet merged/merging, don't bother scaring the user
-		ttd := api.eth.BlockChain().Config().GetEthashTerminalTotalDifficulty()
-		if ttd == nil {
-			continue
-		}
-=======
->>>>>>> 18b641b0
 		api.lastTransitionLock.Lock()
 		lastTransitionUpdate := api.lastTransitionUpdate
 		api.lastTransitionLock.Unlock()
@@ -690,34 +682,8 @@
 
 		// If there have been no updates for the past while, warn the user
 		// that the beacon client is probably offline
-<<<<<<< HEAD
 		if api.eth.BlockChain().Config().GetEthashTerminalTotalDifficultyPassed() || api.eth.Merger().TDDReached() {
-			if time.Since(lastForkchoiceUpdate) > beaconUpdateConsensusTimeout && time.Since(lastNewPayloadUpdate) > beaconUpdateConsensusTimeout {
-				if time.Since(lastTransitionUpdate) > beaconUpdateExchangeTimeout {
-					if time.Since(offlineLogged) > beaconUpdateWarnFrequency {
-						if lastTransitionUpdate.IsZero() {
-							log.Warn("Post-merge network, but no beacon client seen. Please launch one to follow the chain!")
-						} else {
-							log.Warn("Previously seen beacon client is offline. Please ensure it is operational to follow the chain!")
-						}
-						offlineLogged = time.Now()
-					}
-					continue
-				}
-				if time.Since(offlineLogged) > beaconUpdateWarnFrequency {
-					if lastForkchoiceUpdate.IsZero() && lastNewPayloadUpdate.IsZero() {
-						log.Warn("Beacon client online, but never received consensus updates. Please ensure your beacon client is operational to follow the chain!")
-					} else {
-						log.Warn("Beacon client online, but no consensus updates received in a while. Please fix your beacon client to follow the chain!")
-					}
-					offlineLogged = time.Now()
-				}
-				continue
-			} else {
-=======
-		if api.eth.BlockChain().Config().TerminalTotalDifficultyPassed || api.eth.Merger().TDDReached() {
 			if time.Since(lastForkchoiceUpdate) <= beaconUpdateConsensusTimeout || time.Since(lastNewPayloadUpdate) <= beaconUpdateConsensusTimeout {
->>>>>>> 18b641b0
 				offlineLogged = time.Time{}
 				continue
 			}
