// Copyright 2017 The go-ethereum Authors
// This file is part of the go-ethereum library.
//
// The go-ethereum library is free software: you can redistribute it and/or modify
// it under the terms of the GNU Lesser General Public License as published by
// the Free Software Foundation, either version 3 of the License, or
// (at your option) any later version.
//
// The go-ethereum library is distributed in the hope that it will be useful,
// but WITHOUT ANY WARRANTY; without even the implied warranty of
// MERCHANTABILITY or FITNESS FOR A PARTICULAR PURPOSE. See the
// GNU Lesser General Public License for more details.
//
// You should have received a copy of the GNU Lesser General Public License
// along with the go-ethereum library. If not, see <http://www.gnu.org/licenses/>.

package eth

import (
	"math/big"
	"os"
	"os/user"
	"path/filepath"
	"runtime"
	"time"

	"github.com/ethereum/go-ethereum/common"
	"github.com/ethereum/go-ethereum/consensus/ethash"
	"github.com/ethereum/go-ethereum/core"
	"github.com/ethereum/go-ethereum/eth/downloader"
	"github.com/ethereum/go-ethereum/eth/gasprice"
	"github.com/ethereum/go-ethereum/miner"
	"github.com/ethereum/go-ethereum/params/types/ctypes"
	"github.com/ethereum/go-ethereum/params/types/genesisT"
	"github.com/ethereum/go-ethereum/params/vars"
)

// DefaultConfig contains default settings for use on the Ethereum main net.
var DefaultConfig = Config{
	SyncMode: downloader.FastSync,
	Ethash: ethash.Config{
		CacheDir:       "ethash",
		CachesInMem:    2,
		CachesOnDisk:   3,
		DatasetsInMem:  1,
		DatasetsOnDisk: 2,
	},
	NetworkId:          vars.DefaultNetworkID,
	LightPeers:         100,
	UltraLightFraction: 75,
	DatabaseCache:      512,
	TrieCleanCache:     256,
	TrieDirtyCache:     256,
	TrieTimeout:        60 * time.Minute,
	Miner: miner.Config{
		GasFloor: 8000000,
		GasCeil:  8000000,
		GasPrice: big.NewInt(vars.GWei),
		Recommit: 3 * time.Second,
	},
	TxPool: core.DefaultTxPoolConfig,
	GPO: gasprice.Config{
		Blocks:     20,
		Percentile: 60,
	},
}

func init() {
	home := os.Getenv("HOME")
	if home == "" {
		if user, err := user.Current(); err == nil {
			home = user.HomeDir
		}
	}
	if runtime.GOOS == "darwin" {
		DefaultConfig.Ethash.DatasetDir = filepath.Join(home, "Library", "Ethash")
	} else if runtime.GOOS == "windows" {
		localappdata := os.Getenv("LOCALAPPDATA")
		if localappdata != "" {
			DefaultConfig.Ethash.DatasetDir = filepath.Join(localappdata, "Ethash")
		} else {
			DefaultConfig.Ethash.DatasetDir = filepath.Join(home, "AppData", "Local", "Ethash")
		}
	} else {
		DefaultConfig.Ethash.DatasetDir = filepath.Join(home, ".ethash")
	}
}

//go:generate gencodec -type Config -formats toml -out gen_config.go

type Config struct {
	// The genesis block, which is inserted if the database is empty.
	// If nil, the Ethereum main net block is used.
	Genesis *genesisT.Genesis `toml:",omitempty"`

	// Protocol options
	NetworkId uint64 // Network ID to use for selecting peers to connect to
	SyncMode  downloader.SyncMode

	// This can be set to list of enrtree:// URLs which will be queried for
	// for nodes to connect to.
	DiscoveryURLs []string

	NoPruning  bool // Whether to disable pruning and flush everything to disk
	NoPrefetch bool // Whether to disable prefetching and only load state on demand

	// Whitelist of required block number -> hash values to accept
	Whitelist map[uint64]common.Hash `toml:"-"`

	// Light client options
	LightServ    int `toml:",omitempty"` // Maximum percentage of time allowed for serving LES requests
	LightIngress int `toml:",omitempty"` // Incoming bandwidth limit for light servers
	LightEgress  int `toml:",omitempty"` // Outgoing bandwidth limit for light servers
	LightPeers   int `toml:",omitempty"` // Maximum number of LES client peers

	// Ultra Light client options
	UltraLightServers      []string `toml:",omitempty"` // List of trusted ultra light servers
	UltraLightFraction     int      `toml:",omitempty"` // Percentage of trusted servers to accept an announcement
	UltraLightOnlyAnnounce bool     `toml:",omitempty"` // Whether to only announce headers, or also serve them

	// Database options
	SkipBcVersionCheck bool `toml:"-"`
	DatabaseHandles    int  `toml:"-"`
	DatabaseCache      int
	DatabaseFreezer    string

	TrieCleanCache int
	TrieDirtyCache int
	TrieTimeout    time.Duration

	// Mining options
	Miner miner.Config

	// Ethash options
	Ethash ethash.Config

	// Transaction pool options
	TxPool core.TxPoolConfig

	// Gas Price Oracle options
	GPO gasprice.Config

	// Enables tracking of SHA3 preimages in the VM
	EnablePreimageRecording bool

	// Miscellaneous options
	DocRoot string `toml:"-"`

	// Type of the EWASM interpreter ("" for default)
	EWASMInterpreter string

	// Type of the EVM interpreter ("" for default)
	EVMInterpreter string

	// RPCGasCap is the global gas cap for eth-call variants.
	RPCGasCap *big.Int `toml:",omitempty"`

	// Checkpoint is a hardcoded checkpoint which can be nil.
	Checkpoint *ctypes.TrustedCheckpoint `toml:",omitempty"`

	// CheckpointOracle is the configuration for checkpoint oracle.
	CheckpointOracle *ctypes.CheckpointOracleConfig `toml:",omitempty"`

	// Istanbul block override (TODO: remove after the fork)
<<<<<<< HEAD
	OverrideIstanbul *big.Int
=======
	OverrideIstanbul *big.Int `toml:",omitempty"`

	// MuirGlacier block override (TODO: remove after the fork)
	OverrideMuirGlacier *big.Int `toml:",omitempty"`
>>>>>>> 6a62fe39
}<|MERGE_RESOLUTION|>--- conflicted
+++ resolved
@@ -162,12 +162,5 @@
 	CheckpointOracle *ctypes.CheckpointOracleConfig `toml:",omitempty"`
 
 	// Istanbul block override (TODO: remove after the fork)
-<<<<<<< HEAD
-	OverrideIstanbul *big.Int
-=======
 	OverrideIstanbul *big.Int `toml:",omitempty"`
-
-	// MuirGlacier block override (TODO: remove after the fork)
-	OverrideMuirGlacier *big.Int `toml:",omitempty"`
->>>>>>> 6a62fe39
 }