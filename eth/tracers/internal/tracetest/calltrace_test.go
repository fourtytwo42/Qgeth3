--- conflicted
+++ resolved
@@ -149,12 +149,8 @@
 			if err != nil {
 				t.Fatalf("failed to create call tracer: %v", err)
 			}
-<<<<<<< HEAD
 			t.Logf("Call tracer type: %v", reflect.TypeOf(tracer))
-			evm := vm.NewEVM(context, txContext, statedb, test.Genesis.Config, vm.Config{Debug: true, Tracer: tracer})
-=======
 			evm := vm.NewEVM(context, txContext, statedb, test.Genesis.Config, vm.Config{Tracer: tracer})
->>>>>>> ea9e62ca
 			msg, err := core.TransactionToMessage(tx, signer, nil)
 			if err != nil {
 				t.Fatalf("failed to prepare transaction for tracing: %v", err)
@@ -295,16 +291,6 @@
 		}
 		return tr
 	}
-<<<<<<< HEAD
-	var alloc = genesisT.GenesisAlloc{
-		to: genesisT.GenesisAccount{
-			Nonce: 1,
-			Code:  code,
-		},
-		origin: genesisT.GenesisAccount{
-			Nonce:   0,
-			Balance: big.NewInt(500000000000000),
-=======
 
 	for _, tc := range []struct {
 		name   string
@@ -330,7 +316,6 @@
 			code:   []byte{byte(vm.LOG3)},
 			tracer: mkTracer("callTracer", json.RawMessage(`{ "withLog": true }`)),
 			want:   `{"from":"0x000000000000000000000000000000000000feed","gas":"0xc350","gasUsed":"0xc350","to":"0x00000000000000000000000000000000deadbeef","input":"0x","error":"stack underflow (0 \u003c=\u003e 5)","value":"0x0","type":"CALL"}`,
->>>>>>> ea9e62ca
 		},
 		{
 			name: "Mem expansion in LOG0",
@@ -366,11 +351,11 @@
 		},
 	} {
 		_, statedb := tests.MakePreState(rawdb.NewMemoryDatabase(),
-			core.GenesisAlloc{
-				to: core.GenesisAccount{
+			genesisT.GenesisAlloc{
+				to: genesisT.GenesisAccount{
 					Code: tc.code,
 				},
-				origin: core.GenesisAccount{
+				origin: genesisT.GenesisAccount{
 					Balance: big.NewInt(500000000000000),
 				},
 			}, false)
