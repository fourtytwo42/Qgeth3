--- conflicted
+++ resolved
@@ -20,11 +20,8 @@
 	"crypto/ecdsa"
 	"crypto/rand"
 	"encoding/json"
-<<<<<<< HEAD
 	"fmt"
 	"io/ioutil"
-=======
->>>>>>> 6c4dc6c3
 	"math/big"
 	"reflect"
 	"testing"
@@ -38,11 +35,8 @@
 	"github.com/ethereum/go-ethereum/crypto"
 	"github.com/ethereum/go-ethereum/internal/ethapi"
 	"github.com/ethereum/go-ethereum/params"
-<<<<<<< HEAD
 	"github.com/ethereum/go-ethereum/params/types/genesisT"
 	"github.com/ethereum/go-ethereum/rlp"
-=======
->>>>>>> 6c4dc6c3
 	"github.com/ethereum/go-ethereum/tests"
 )
 
@@ -110,7 +104,6 @@
 	Calls   []callTrace     `json:"calls,omitempty"`
 }
 
-<<<<<<< HEAD
 type callContext struct {
 	Number     math.HexOrDecimal64   `json:"number"`
 	Difficulty *math.HexOrDecimal256 `json:"difficulty"`
@@ -171,7 +164,8 @@
 	Context *callContext       `json:"context"`
 	Input   string             `json:"input"`
 	Result  *[]callTraceParity `json:"result"`
-=======
+}
+
 // TestZeroValueToNotExitCall tests the calltracer(s) on the following:
 // Tx to A, A calls B with zero value. B does not already exist.
 // Expected: that enter/exit is invoked and the inner call is shown in the result
@@ -249,7 +243,6 @@
 	if !jsonEqual(have, want) {
 		t.Error("have != want")
 	}
->>>>>>> 6c4dc6c3
 }
 
 func TestPrestateTracerCreate2(t *testing.T) {
@@ -428,7 +421,6 @@
 		}
 		tracer.Reset()
 	}
-<<<<<<< HEAD
 }
 
 func BenchmarkTracers(b *testing.B) {
@@ -794,6 +786,4 @@
 		return false
 	}
 	return reflect.DeepEqual(xTrace, yTrace)
-=======
->>>>>>> 6c4dc6c3
 }