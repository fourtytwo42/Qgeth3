--- conflicted
+++ resolved
@@ -168,37 +168,22 @@
 // TraceConfig holds extra parameters to trace functions.
 type TraceConfig struct {
 	*logger.Config
-<<<<<<< HEAD
 	Tracer            *string
 	Timeout           *string
 	Reexec            *uint64
 	NestedTraceOutput bool // Returns the trace output JSON nested under the trace name key. This allows full Parity compatibility to be achieved.
-=======
-	Tracer  *string
-	Timeout *string
-	Reexec  *uint64
 	// Config specific to given tracer. Note struct logger
 	// config are historically embedded in main object.
 	TracerConfig json.RawMessage
->>>>>>> d901d853
 }
 
 // TraceCallConfig is the config for traceCall API. It holds one more
 // field to override the state for tracing.
 type TraceCallConfig struct {
-<<<<<<< HEAD
-	*logger.Config
-	Tracer            *string
-	Timeout           *string
-	Reexec            *uint64
+	TraceConfig
 	StateOverrides    *ethapi.StateOverride
 	BlockOverrides    *ethapi.BlockOverrides
 	NestedTraceOutput bool // Returns the trace output JSON nested under the trace name key. This allows full Parity compatibility to be achieved.
-=======
-	TraceConfig
-	StateOverrides *ethapi.StateOverride
-	BlockOverrides *ethapi.BlockOverrides
->>>>>>> d901d853
 }
 
 // StdTraceConfig holds extra parameters to standard-json trace functions.
