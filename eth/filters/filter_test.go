// Copyright 2015 The go-ethereum Authors
// This file is part of the go-ethereum library.
//
// The go-ethereum library is free software: you can redistribute it and/or modify
// it under the terms of the GNU Lesser General Public License as published by
// the Free Software Foundation, either version 3 of the License, or
// (at your option) any later version.
//
// The go-ethereum library is distributed in the hope that it will be useful,
// but WITHOUT ANY WARRANTY; without even the implied warranty of
// MERCHANTABILITY or FITNESS FOR A PARTICULAR PURPOSE. See the
// GNU Lesser General Public License for more details.
//
// You should have received a copy of the GNU Lesser General Public License
// along with the go-ethereum library. If not, see <http://www.gnu.org/licenses/>.

package filters

import (
	"context"
	"encoding/json"
	"math/big"
	"strings"
	"testing"
	"time"

	"github.com/ethereum/go-ethereum/accounts/abi"
	"github.com/ethereum/go-ethereum/common"
	"github.com/ethereum/go-ethereum/consensus/ethash"
	"github.com/ethereum/go-ethereum/core"
	"github.com/ethereum/go-ethereum/core/rawdb"
	"github.com/ethereum/go-ethereum/core/types"
	"github.com/ethereum/go-ethereum/core/vm"
	"github.com/ethereum/go-ethereum/crypto"
	"github.com/ethereum/go-ethereum/params"
	"github.com/ethereum/go-ethereum/params/types/genesisT"
	"github.com/ethereum/go-ethereum/params/vars"
	"github.com/ethereum/go-ethereum/rpc"
	"github.com/ethereum/go-ethereum/trie"
)

func makeReceipt(addr common.Address) *types.Receipt {
	receipt := types.NewReceipt(nil, false, 0)
	receipt.Logs = []*types.Log{
		{Address: addr},
	}
	receipt.Bloom = types.CreateBloom(types.Receipts{receipt})
	return receipt
}

func BenchmarkFilters(b *testing.B) {
	var (
		db, _   = rawdb.NewLevelDBDatabase(b.TempDir(), 0, 0, "", false)
		_, sys  = newTestFilterSystem(b, db, Config{})
		key1, _ = crypto.HexToECDSA("b71c71a67e1177ad4e901695e1b4b9ee17ae16c6668d313eac2f96dbcda3f291")
		addr1   = crypto.PubkeyToAddress(key1.PublicKey)
		addr2   = common.BytesToAddress([]byte("jeff"))
		addr3   = common.BytesToAddress([]byte("ethereum"))
		addr4   = common.BytesToAddress([]byte("random addresses please"))

		gspec = &genesisT.Genesis{
			Alloc:   genesisT.GenesisAlloc{addr1: {Balance: big.NewInt(1000000)}},
			BaseFee: big.NewInt(vars.InitialBaseFee),
			Config:  params.TestChainConfig,
		}
	)
	defer db.Close()
	_, chain, receipts := core.GenerateChainWithGenesis(gspec, ethash.NewFaker(), 100010, func(i int, gen *core.BlockGen) {
		switch i {
		case 2403:
			receipt := makeReceipt(addr1)
			gen.AddUncheckedReceipt(receipt)
			gen.AddUncheckedTx(types.NewTransaction(999, common.HexToAddress("0x999"), big.NewInt(999), 999, gen.BaseFee(), nil))
		case 1034:
			receipt := makeReceipt(addr2)
			gen.AddUncheckedReceipt(receipt)
			gen.AddUncheckedTx(types.NewTransaction(999, common.HexToAddress("0x999"), big.NewInt(999), 999, gen.BaseFee(), nil))
		case 34:
			receipt := makeReceipt(addr3)
			gen.AddUncheckedReceipt(receipt)
			gen.AddUncheckedTx(types.NewTransaction(999, common.HexToAddress("0x999"), big.NewInt(999), 999, gen.BaseFee(), nil))
		case 99999:
			receipt := makeReceipt(addr4)
			gen.AddUncheckedReceipt(receipt)
			gen.AddUncheckedTx(types.NewTransaction(999, common.HexToAddress("0x999"), big.NewInt(999), 999, gen.BaseFee(), nil))
		}
	})
	// The test txs are not properly signed, can't simply create a chain
	// and then import blocks. TODO(rjl493456442) try to get rid of the
	// manual database writes.
<<<<<<< HEAD
	core.MustCommitGenesis(db, gspec)
=======
	gspec.MustCommit(db, trie.NewDatabase(db, trie.HashDefaults))
>>>>>>> 7371b381

	for i, block := range chain {
		rawdb.WriteBlock(db, block)
		rawdb.WriteCanonicalHash(db, block.Hash(), block.NumberU64())
		rawdb.WriteHeadBlockHash(db, block.Hash())
		rawdb.WriteReceipts(db, block.Hash(), block.NumberU64(), receipts[i])
	}
	b.ResetTimer()

	filter := sys.NewRangeFilter(0, -1, []common.Address{addr1, addr2, addr3, addr4}, nil)

	for i := 0; i < b.N; i++ {
		logs, _ := filter.Logs(context.Background())
		if len(logs) != 4 {
			b.Fatal("expected 4 logs, got", len(logs))
		}
	}
}

func TestFilters(t *testing.T) {
	var (
		db     = rawdb.NewMemoryDatabase()
		_, sys = newTestFilterSystem(t, db, Config{})
		// Sender account
		key1, _ = crypto.HexToECDSA("b71c71a67e1177ad4e901695e1b4b9ee17ae16c6668d313eac2f96dbcda3f291")
		addr    = crypto.PubkeyToAddress(key1.PublicKey)
		signer  = types.NewEIP1559Signer(big.NewInt(1))
		// Logging contract
		contract  = common.Address{0xfe}
		contract2 = common.Address{0xff}
		abiStr    = `[{"inputs":[],"name":"log0","outputs":[],"stateMutability":"nonpayable","type":"function"},{"inputs":[{"internalType":"uint256","name":"t1","type":"uint256"}],"name":"log1","outputs":[],"stateMutability":"nonpayable","type":"function"},{"inputs":[{"internalType":"uint256","name":"t1","type":"uint256"},{"internalType":"uint256","name":"t2","type":"uint256"}],"name":"log2","outputs":[],"stateMutability":"nonpayable","type":"function"},{"inputs":[{"internalType":"uint256","name":"t1","type":"uint256"},{"internalType":"uint256","name":"t2","type":"uint256"},{"internalType":"uint256","name":"t3","type":"uint256"}],"name":"log3","outputs":[],"stateMutability":"nonpayable","type":"function"},{"inputs":[{"internalType":"uint256","name":"t1","type":"uint256"},{"internalType":"uint256","name":"t2","type":"uint256"},{"internalType":"uint256","name":"t3","type":"uint256"},{"internalType":"uint256","name":"t4","type":"uint256"}],"name":"log4","outputs":[],"stateMutability":"nonpayable","type":"function"}]`
		/*
			// SPDX-License-Identifier: GPL-3.0
			pragma solidity >=0.7.0 <0.9.0;

			contract Logger {
			    function log0() external {
			        assembly {
			            log0(0, 0)
			        }
			    }

			    function log1(uint t1) external {
			        assembly {
			            log1(0, 0, t1)
			        }
			    }

			    function log2(uint t1, uint t2) external {
			        assembly {
			            log2(0, 0, t1, t2)
			        }
			    }

			    function log3(uint t1, uint t2, uint t3) external {
			        assembly {
			            log3(0, 0, t1, t2, t3)
			        }
			    }

			    function log4(uint t1, uint t2, uint t3, uint t4) external {
			        assembly {
			            log4(0, 0, t1, t2, t3, t4)
			        }
			    }
			}
		*/
		bytecode = common.FromHex("608060405234801561001057600080fd5b50600436106100575760003560e01c80630aa731851461005c5780632a4c08961461006657806378b9a1f314610082578063c670f8641461009e578063c683d6a3146100ba575b600080fd5b6100646100d6565b005b610080600480360381019061007b9190610143565b6100dc565b005b61009c60048036038101906100979190610196565b6100e8565b005b6100b860048036038101906100b391906101d6565b6100f2565b005b6100d460048036038101906100cf9190610203565b6100fa565b005b600080a0565b808284600080a3505050565b8082600080a25050565b80600080a150565b80828486600080a450505050565b600080fd5b6000819050919050565b6101208161010d565b811461012b57600080fd5b50565b60008135905061013d81610117565b92915050565b60008060006060848603121561015c5761015b610108565b5b600061016a8682870161012e565b935050602061017b8682870161012e565b925050604061018c8682870161012e565b9150509250925092565b600080604083850312156101ad576101ac610108565b5b60006101bb8582860161012e565b92505060206101cc8582860161012e565b9150509250929050565b6000602082840312156101ec576101eb610108565b5b60006101fa8482850161012e565b91505092915050565b6000806000806080858703121561021d5761021c610108565b5b600061022b8782880161012e565b945050602061023c8782880161012e565b935050604061024d8782880161012e565b925050606061025e8782880161012e565b9150509295919450925056fea264697066735822122073a4b156f487e59970dc1ef449cc0d51467268f676033a17188edafcee861f9864736f6c63430008110033")

		hash1 = common.BytesToHash([]byte("topic1"))
		hash2 = common.BytesToHash([]byte("topic2"))
		hash3 = common.BytesToHash([]byte("topic3"))
		hash4 = common.BytesToHash([]byte("topic4"))
		hash5 = common.BytesToHash([]byte("topic5"))

		gspec = &genesisT.Genesis{
			Config: params.TestChainConfig,
			Alloc: genesisT.GenesisAlloc{
				addr:      {Balance: big.NewInt(0).Mul(big.NewInt(100), big.NewInt(vars.Ether))},
				contract:  {Balance: big.NewInt(0), Code: bytecode},
				contract2: {Balance: big.NewInt(0), Code: bytecode},
			},
			BaseFee: big.NewInt(vars.InitialBaseFee),
		}
	)

	contractABI, err := abi.JSON(strings.NewReader(abiStr))
	if err != nil {
		t.Fatal(err)
	}

	// Hack: GenerateChainWithGenesis creates a new db.
	// Commit the genesis manually and use GenerateChain.
<<<<<<< HEAD
	g, err := core.CommitGenesis(gspec, db, trie.NewDatabase(db))
=======
	_, err = gspec.Commit(db, trie.NewDatabase(db, nil))
>>>>>>> 7371b381
	if err != nil {
		t.Fatal(err)
	}
	chain, _ := core.GenerateChain(gspec.Config, g, ethash.NewFaker(), db, 1000, func(i int, gen *core.BlockGen) {
		switch i {
		case 1:
			data, err := contractABI.Pack("log1", hash1.Big())
			if err != nil {
				t.Fatal(err)
			}
			tx, _ := types.SignTx(types.NewTx(&types.LegacyTx{
				Nonce:    0,
				GasPrice: gen.BaseFee(),
				Gas:      30000,
				To:       &contract,
				Data:     data,
			}), signer, key1)
			gen.AddTx(tx)
			tx2, _ := types.SignTx(types.NewTx(&types.LegacyTx{
				Nonce:    1,
				GasPrice: gen.BaseFee(),
				Gas:      30000,
				To:       &contract2,
				Data:     data,
			}), signer, key1)
			gen.AddTx(tx2)
		case 2:
			data, err := contractABI.Pack("log2", hash2.Big(), hash1.Big())
			if err != nil {
				t.Fatal(err)
			}
			tx, _ := types.SignTx(types.NewTx(&types.LegacyTx{
				Nonce:    2,
				GasPrice: gen.BaseFee(),
				Gas:      30000,
				To:       &contract,
				Data:     data,
			}), signer, key1)
			gen.AddTx(tx)
		case 998:
			data, err := contractABI.Pack("log1", hash3.Big())
			if err != nil {
				t.Fatal(err)
			}
			tx, _ := types.SignTx(types.NewTx(&types.LegacyTx{
				Nonce:    3,
				GasPrice: gen.BaseFee(),
				Gas:      30000,
				To:       &contract2,
				Data:     data,
			}), signer, key1)
			gen.AddTx(tx)
		case 999:
			data, err := contractABI.Pack("log1", hash4.Big())
			if err != nil {
				t.Fatal(err)
			}
			tx, _ := types.SignTx(types.NewTx(&types.LegacyTx{
				Nonce:    4,
				GasPrice: gen.BaseFee(),
				Gas:      30000,
				To:       &contract,
				Data:     data,
			}), signer, key1)
			gen.AddTx(tx)
		}
	})
	var l uint64
	bc, err := core.NewBlockChain(db, nil, gspec, nil, ethash.NewFaker(), vm.Config{}, nil, &l)
	if err != nil {
		t.Fatal(err)
	}
	_, err = bc.InsertChain(chain)
	if err != nil {
		t.Fatal(err)
	}

	// Set block 998 as Finalized (-3)
	bc.SetFinalized(chain[998].Header())

	// Generate pending block
	pchain, preceipts := core.GenerateChain(gspec.Config, chain[len(chain)-1], ethash.NewFaker(), db, 1, func(i int, gen *core.BlockGen) {
		data, err := contractABI.Pack("log1", hash5.Big())
		if err != nil {
			t.Fatal(err)
		}
		tx, _ := types.SignTx(types.NewTx(&types.LegacyTx{
			Nonce:    5,
			GasPrice: gen.BaseFee(),
			Gas:      30000,
			To:       &contract,
			Data:     data,
		}), signer, key1)
		gen.AddTx(tx)
	})
	sys.backend.(*testBackend).pendingBlock = pchain[0]
	sys.backend.(*testBackend).pendingReceipts = preceipts[0]

	for i, tc := range []struct {
		f    *Filter
		want string
		err  string
	}{
		{
			f:    sys.NewBlockFilter(chain[2].Hash(), []common.Address{contract}, nil),
			want: `[{"address":"0xfe00000000000000000000000000000000000000","topics":["0x0000000000000000000000000000000000000000000000000000746f70696332","0x0000000000000000000000000000000000000000000000000000746f70696331"],"data":"0x","blockNumber":"0x3","transactionHash":"0xdefe471992a07a02acdfbe33edaae22fbb86d7d3cec3f1b8e4e77702fb3acc1d","transactionIndex":"0x0","blockHash":"0x7a7556792ca7d37882882e2b001fe14833eaf81c2c7f865c9c771ec37a024f6b","logIndex":"0x0","removed":false}]`,
		}, {
			f:    sys.NewRangeFilter(0, int64(rpc.LatestBlockNumber), []common.Address{contract}, [][]common.Hash{{hash1, hash2, hash3, hash4}}),
			want: `[{"address":"0xfe00000000000000000000000000000000000000","topics":["0x0000000000000000000000000000000000000000000000000000746f70696331"],"data":"0x","blockNumber":"0x2","transactionHash":"0xa8028c655b6423204c8edfbc339f57b042d6bec2b6a61145d76b7c08b4cccd42","transactionIndex":"0x0","blockHash":"0x24417bb49ce44cfad65da68f33b510bf2a129c0d89ccf06acb6958b8585ccf34","logIndex":"0x0","removed":false},{"address":"0xfe00000000000000000000000000000000000000","topics":["0x0000000000000000000000000000000000000000000000000000746f70696332","0x0000000000000000000000000000000000000000000000000000746f70696331"],"data":"0x","blockNumber":"0x3","transactionHash":"0xdefe471992a07a02acdfbe33edaae22fbb86d7d3cec3f1b8e4e77702fb3acc1d","transactionIndex":"0x0","blockHash":"0x7a7556792ca7d37882882e2b001fe14833eaf81c2c7f865c9c771ec37a024f6b","logIndex":"0x0","removed":false},{"address":"0xfe00000000000000000000000000000000000000","topics":["0x0000000000000000000000000000000000000000000000000000746f70696334"],"data":"0x","blockNumber":"0x3e8","transactionHash":"0x9a87842100a638dfa5da8842b4beda691d2fd77b0c84b57f24ecfa9fb208f747","transactionIndex":"0x0","blockHash":"0xb360bad5265261c075ece02d3bf0e39498a6a76310482cdfd90588748e6c5ee0","logIndex":"0x0","removed":false}]`,
		}, {
			f: sys.NewRangeFilter(900, 999, []common.Address{contract}, [][]common.Hash{{hash3}}),
		}, {
			f:    sys.NewRangeFilter(990, int64(rpc.LatestBlockNumber), []common.Address{contract2}, [][]common.Hash{{hash3}}),
			want: `[{"address":"0xff00000000000000000000000000000000000000","topics":["0x0000000000000000000000000000000000000000000000000000746f70696333"],"data":"0x","blockNumber":"0x3e7","transactionHash":"0x53e3675800c6908424b61b35a44e51ca4c73ca603e58a65b32c67968b4f42200","transactionIndex":"0x0","blockHash":"0x2e4620a2b426b0612ec6cad9603f466723edaed87f98c9137405dd4f7a2409ff","logIndex":"0x0","removed":false}]`,
		}, {
			f:    sys.NewRangeFilter(1, 10, []common.Address{contract}, [][]common.Hash{{hash2}, {hash1}}),
			want: `[{"address":"0xfe00000000000000000000000000000000000000","topics":["0x0000000000000000000000000000000000000000000000000000746f70696332","0x0000000000000000000000000000000000000000000000000000746f70696331"],"data":"0x","blockNumber":"0x3","transactionHash":"0xdefe471992a07a02acdfbe33edaae22fbb86d7d3cec3f1b8e4e77702fb3acc1d","transactionIndex":"0x0","blockHash":"0x7a7556792ca7d37882882e2b001fe14833eaf81c2c7f865c9c771ec37a024f6b","logIndex":"0x0","removed":false}]`,
		}, {
			f:    sys.NewRangeFilter(1, 10, nil, [][]common.Hash{{hash1, hash2}}),
			want: `[{"address":"0xfe00000000000000000000000000000000000000","topics":["0x0000000000000000000000000000000000000000000000000000746f70696331"],"data":"0x","blockNumber":"0x2","transactionHash":"0xa8028c655b6423204c8edfbc339f57b042d6bec2b6a61145d76b7c08b4cccd42","transactionIndex":"0x0","blockHash":"0x24417bb49ce44cfad65da68f33b510bf2a129c0d89ccf06acb6958b8585ccf34","logIndex":"0x0","removed":false},{"address":"0xff00000000000000000000000000000000000000","topics":["0x0000000000000000000000000000000000000000000000000000746f70696331"],"data":"0x","blockNumber":"0x2","transactionHash":"0xdba3e2ea9a7d690b722d70ee605fd67ba4c00d1d3aecd5cf187a7b92ad8eb3df","transactionIndex":"0x1","blockHash":"0x24417bb49ce44cfad65da68f33b510bf2a129c0d89ccf06acb6958b8585ccf34","logIndex":"0x1","removed":false},{"address":"0xfe00000000000000000000000000000000000000","topics":["0x0000000000000000000000000000000000000000000000000000746f70696332","0x0000000000000000000000000000000000000000000000000000746f70696331"],"data":"0x","blockNumber":"0x3","transactionHash":"0xdefe471992a07a02acdfbe33edaae22fbb86d7d3cec3f1b8e4e77702fb3acc1d","transactionIndex":"0x0","blockHash":"0x7a7556792ca7d37882882e2b001fe14833eaf81c2c7f865c9c771ec37a024f6b","logIndex":"0x0","removed":false}]`,
		}, {
			f: sys.NewRangeFilter(0, int64(rpc.LatestBlockNumber), nil, [][]common.Hash{{common.BytesToHash([]byte("fail"))}}),
		}, {
			f: sys.NewRangeFilter(0, int64(rpc.LatestBlockNumber), []common.Address{common.BytesToAddress([]byte("failmenow"))}, nil),
		}, {
			f: sys.NewRangeFilter(0, int64(rpc.LatestBlockNumber), nil, [][]common.Hash{{common.BytesToHash([]byte("fail"))}, {hash1}}),
		}, {
			f:    sys.NewRangeFilter(int64(rpc.LatestBlockNumber), int64(rpc.LatestBlockNumber), nil, nil),
			want: `[{"address":"0xfe00000000000000000000000000000000000000","topics":["0x0000000000000000000000000000000000000000000000000000746f70696334"],"data":"0x","blockNumber":"0x3e8","transactionHash":"0x9a87842100a638dfa5da8842b4beda691d2fd77b0c84b57f24ecfa9fb208f747","transactionIndex":"0x0","blockHash":"0xb360bad5265261c075ece02d3bf0e39498a6a76310482cdfd90588748e6c5ee0","logIndex":"0x0","removed":false}]`,
		}, {
			f:    sys.NewRangeFilter(int64(rpc.FinalizedBlockNumber), int64(rpc.LatestBlockNumber), nil, nil),
			want: `[{"address":"0xff00000000000000000000000000000000000000","topics":["0x0000000000000000000000000000000000000000000000000000746f70696333"],"data":"0x","blockNumber":"0x3e7","transactionHash":"0x53e3675800c6908424b61b35a44e51ca4c73ca603e58a65b32c67968b4f42200","transactionIndex":"0x0","blockHash":"0x2e4620a2b426b0612ec6cad9603f466723edaed87f98c9137405dd4f7a2409ff","logIndex":"0x0","removed":false},{"address":"0xfe00000000000000000000000000000000000000","topics":["0x0000000000000000000000000000000000000000000000000000746f70696334"],"data":"0x","blockNumber":"0x3e8","transactionHash":"0x9a87842100a638dfa5da8842b4beda691d2fd77b0c84b57f24ecfa9fb208f747","transactionIndex":"0x0","blockHash":"0xb360bad5265261c075ece02d3bf0e39498a6a76310482cdfd90588748e6c5ee0","logIndex":"0x0","removed":false}]`,
		}, {
			f:    sys.NewRangeFilter(int64(rpc.FinalizedBlockNumber), int64(rpc.FinalizedBlockNumber), nil, nil),
			want: `[{"address":"0xff00000000000000000000000000000000000000","topics":["0x0000000000000000000000000000000000000000000000000000746f70696333"],"data":"0x","blockNumber":"0x3e7","transactionHash":"0x53e3675800c6908424b61b35a44e51ca4c73ca603e58a65b32c67968b4f42200","transactionIndex":"0x0","blockHash":"0x2e4620a2b426b0612ec6cad9603f466723edaed87f98c9137405dd4f7a2409ff","logIndex":"0x0","removed":false}]`,
		}, {
			f: sys.NewRangeFilter(int64(rpc.LatestBlockNumber), int64(rpc.FinalizedBlockNumber), nil, nil),
		}, {
			f:   sys.NewRangeFilter(int64(rpc.SafeBlockNumber), int64(rpc.LatestBlockNumber), nil, nil),
			err: "safe header not found",
		}, {
			f:   sys.NewRangeFilter(int64(rpc.SafeBlockNumber), int64(rpc.SafeBlockNumber), nil, nil),
			err: "safe header not found",
		}, {
			f:   sys.NewRangeFilter(int64(rpc.LatestBlockNumber), int64(rpc.SafeBlockNumber), nil, nil),
			err: "safe header not found",
		}, {
			f:    sys.NewRangeFilter(int64(rpc.PendingBlockNumber), int64(rpc.PendingBlockNumber), nil, nil),
			want: `[{"address":"0xfe00000000000000000000000000000000000000","topics":["0x0000000000000000000000000000000000000000000000000000746f70696335"],"data":"0x","blockNumber":"0x3e9","transactionHash":"0x4110587c1b8d86edc85dce929a34127f1cb8809515a9f177c91c866de3eb0638","transactionIndex":"0x0","blockHash":"0xc7245899e5817f16fa99cf5ad2d9c1e4b98443a565a673ec9c764640443ef037","logIndex":"0x0","removed":false}]`,
		}, {
			f:    sys.NewRangeFilter(int64(rpc.LatestBlockNumber), int64(rpc.PendingBlockNumber), nil, nil),
			want: `[{"address":"0xfe00000000000000000000000000000000000000","topics":["0x0000000000000000000000000000000000000000000000000000746f70696334"],"data":"0x","blockNumber":"0x3e8","transactionHash":"0x9a87842100a638dfa5da8842b4beda691d2fd77b0c84b57f24ecfa9fb208f747","transactionIndex":"0x0","blockHash":"0xb360bad5265261c075ece02d3bf0e39498a6a76310482cdfd90588748e6c5ee0","logIndex":"0x0","removed":false},{"address":"0xfe00000000000000000000000000000000000000","topics":["0x0000000000000000000000000000000000000000000000000000746f70696335"],"data":"0x","blockNumber":"0x3e9","transactionHash":"0x4110587c1b8d86edc85dce929a34127f1cb8809515a9f177c91c866de3eb0638","transactionIndex":"0x0","blockHash":"0xc7245899e5817f16fa99cf5ad2d9c1e4b98443a565a673ec9c764640443ef037","logIndex":"0x0","removed":false}]`,
		}, {
			f:   sys.NewRangeFilter(int64(rpc.PendingBlockNumber), int64(rpc.LatestBlockNumber), nil, nil),
			err: "invalid block range",
		},
	} {
		logs, err := tc.f.Logs(context.Background())
		if err == nil && tc.err != "" {
			t.Fatalf("test %d, expected error %q, got nil", i, tc.err)
		} else if err != nil && err.Error() != tc.err {
			t.Fatalf("test %d, expected error %q, got %q", i, tc.err, err.Error())
		}
		if tc.want == "" && len(logs) == 0 {
			continue
		}
		have, err := json.Marshal(logs)
		if err != nil {
			t.Fatal(err)
		}
		if string(have) != tc.want {
			t.Fatalf("test %d, have:\n%s\nwant:\n%s", i, have, tc.want)
		}
	}

	t.Run("timeout", func(t *testing.T) {
		f := sys.NewRangeFilter(0, -1, nil, nil)
		ctx, cancel := context.WithDeadline(context.Background(), time.Now().Add(-time.Hour))
		defer cancel()
		_, err := f.Logs(ctx)
		if err == nil {
			t.Fatal("expected error")
		}
		if err != context.DeadlineExceeded {
			t.Fatalf("expected context.DeadlineExceeded, got %v", err)
		}
	})
}<|MERGE_RESOLUTION|>--- conflicted
+++ resolved
@@ -88,11 +88,7 @@
 	// The test txs are not properly signed, can't simply create a chain
 	// and then import blocks. TODO(rjl493456442) try to get rid of the
 	// manual database writes.
-<<<<<<< HEAD
-	core.MustCommitGenesis(db, gspec)
-=======
-	gspec.MustCommit(db, trie.NewDatabase(db, trie.HashDefaults))
->>>>>>> 7371b381
+	core.MustCommitGenesis(db, trie.NewDatabase(db, trie.HashDefaults), gspec)
 
 	for i, block := range chain {
 		rawdb.WriteBlock(db, block)
@@ -186,11 +182,7 @@
 
 	// Hack: GenerateChainWithGenesis creates a new db.
 	// Commit the genesis manually and use GenerateChain.
-<<<<<<< HEAD
-	g, err := core.CommitGenesis(gspec, db, trie.NewDatabase(db))
-=======
-	_, err = gspec.Commit(db, trie.NewDatabase(db, nil))
->>>>>>> 7371b381
+	g, err := core.CommitGenesis(gspec, db, trie.NewDatabase(db, nil))
 	if err != nil {
 		t.Fatal(err)
 	}
