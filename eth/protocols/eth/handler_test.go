// Copyright 2020 The go-ethereum Authors
// This file is part of the go-ethereum library.
//
// The go-ethereum library is free software: you can redistribute it and/or modify
// it under the terms of the GNU Lesser General Public License as published by
// the Free Software Foundation, either version 3 of the License, or
// (at your option) any later version.
//
// The go-ethereum library is distributed in the hope that it will be useful,
// but WITHOUT ANY WARRANTY; without even the implied warranty of
// MERCHANTABILITY or FITNESS FOR A PARTICULAR PURPOSE. See the
// GNU Lesser General Public License for more details.
//
// You should have received a copy of the GNU Lesser General Public License
// along with the go-ethereum library. If not, see <http://www.gnu.org/licenses/>.

package eth

import (
	"math"
	"math/big"
	"math/rand"
	"testing"

	"github.com/ethereum/go-ethereum/common"
	"github.com/ethereum/go-ethereum/consensus"
	"github.com/ethereum/go-ethereum/consensus/beacon"
	"github.com/ethereum/go-ethereum/consensus/ethash"
	"github.com/ethereum/go-ethereum/core"
	"github.com/ethereum/go-ethereum/core/rawdb"
	"github.com/ethereum/go-ethereum/core/txpool"
	"github.com/ethereum/go-ethereum/core/txpool/legacypool"
	"github.com/ethereum/go-ethereum/core/types"
	"github.com/ethereum/go-ethereum/core/vm"
	"github.com/ethereum/go-ethereum/crypto"
	"github.com/ethereum/go-ethereum/ethdb"
	"github.com/ethereum/go-ethereum/p2p"
	"github.com/ethereum/go-ethereum/p2p/enode"
	"github.com/ethereum/go-ethereum/params"
	"github.com/ethereum/go-ethereum/params/types/ctypes"
	"github.com/ethereum/go-ethereum/params/types/genesisT"
	"github.com/ethereum/go-ethereum/params/types/goethereum"
	"github.com/ethereum/go-ethereum/params/vars"
)

var (
	// testKey is a private key to use for funding a tester account.
	testKey, _ = crypto.HexToECDSA("b71c71a67e1177ad4e901695e1b4b9ee17ae16c6668d313eac2f96dbcda3f291")

	// testAddr is the Ethereum address of the tester account.
	testAddr = crypto.PubkeyToAddress(testKey.PublicKey)
)

func u64(val uint64) *uint64 { return &val }

// testBackend is a mock implementation of the live Ethereum message handler. Its
// purpose is to allow testing the request/reply workflows and wire serialization
// in the `eth` protocol without actually doing any data processing.
type testBackend struct {
	db     ethdb.Database
	chain  *core.BlockChain
	txpool *txpool.TxPool
}

// newTestBackend creates an empty chain and wraps it into a mock backend.
func newTestBackend(blocks int) *testBackend {
	return newTestBackendWithGenerator(blocks, false, nil)
}

// newTestBackend creates a chain with a number of explicitly defined blocks and
// wraps it into a mock backend.
func newTestBackendWithGenerator(blocks int, shanghai bool, generator func(int, *core.BlockGen)) *testBackend {
	var (
		// Create a database pre-initialize with a genesis block
		db                      = rawdb.NewMemoryDatabase()
		config                  = params.TestChainConfig
		engine consensus.Engine = ethash.NewFaker()
	)

	if shanghai {
		config = &goethereum.ChainConfig{
			ChainID:                       big.NewInt(1),
			HomesteadBlock:                big.NewInt(0),
			DAOForkBlock:                  nil,
			DAOForkSupport:                true,
			EIP150Block:                   big.NewInt(0),
			EIP155Block:                   big.NewInt(0),
			EIP158Block:                   big.NewInt(0),
			ByzantiumBlock:                big.NewInt(0),
			ConstantinopleBlock:           big.NewInt(0),
			PetersburgBlock:               big.NewInt(0),
			IstanbulBlock:                 big.NewInt(0),
			MuirGlacierBlock:              big.NewInt(0),
			BerlinBlock:                   big.NewInt(0),
			LondonBlock:                   big.NewInt(0),
			ArrowGlacierBlock:             big.NewInt(0),
			GrayGlacierBlock:              big.NewInt(0),
			MergeNetsplitBlock:            big.NewInt(0),
			ShanghaiTime:                  u64(0),
			TerminalTotalDifficulty:       big.NewInt(0),
			TerminalTotalDifficultyPassed: true,
			Ethash:                        new(ctypes.EthashConfig),
		}
		engine = beacon.NewFaker()
	}

	gspec := &genesisT.Genesis{
		Config: config,
		Alloc:  genesisT.GenesisAlloc{testAddr: {Balance: big.NewInt(100_000_000_000_000_000)}},
	}
	chain, _ := core.NewBlockChain(db, nil, gspec, nil, engine, vm.Config{}, nil, nil)

	_, bs, _ := core.GenerateChainWithGenesis(gspec, engine, blocks, generator)
	if _, err := chain.InsertChain(bs); err != nil {
		panic(err)
	}
	for _, block := range bs {
		chain.TrieDB().Commit(block.Root(), false)
	}
	txconfig := legacypool.DefaultConfig
	txconfig.Journal = "" // Don't litter the disk with test journals

	pool := legacypool.New(txconfig, chain)
	txpool, _ := txpool.New(new(big.Int).SetUint64(txconfig.PriceLimit), chain, []txpool.SubPool{pool})

	return &testBackend{
		db:     db,
		chain:  chain,
		txpool: txpool,
	}
}

// close tears down the transaction pool and chain behind the mock backend.
func (b *testBackend) close() {
	b.txpool.Close()
	b.chain.Stop()
}

func (b *testBackend) Chain() *core.BlockChain { return b.chain }
func (b *testBackend) TxPool() TxPool          { return b.txpool }

func (b *testBackend) RunPeer(peer *Peer, handler Handler) error {
	// Normally the backend would do peer maintenance and handshakes. All that
	// is omitted and we will just give control back to the handler.
	return handler(peer)
}
func (b *testBackend) PeerInfo(enode.ID) interface{} { panic("not implemented") }

func (b *testBackend) AcceptTxs() bool {
	panic("data processing tests should be done in the handler package")
}
func (b *testBackend) Handle(*Peer, Packet) error {
	panic("data processing tests should be done in the handler package")
}

// Tests that block headers can be retrieved from a remote chain based on user queries.
func TestGetBlockHeaders67(t *testing.T) { testGetBlockHeaders(t, ETH67) }
func TestGetBlockHeaders68(t *testing.T) { testGetBlockHeaders(t, ETH68) }

func testGetBlockHeaders(t *testing.T, protocol uint) {
	t.Parallel()

	backend := newTestBackend(maxHeadersServe + 15)
	defer backend.close()

	peer, _ := newTestPeer("peer", protocol, backend)
	defer peer.close()

	// Create a "random" unknown hash for testing
	var unknown common.Hash
	for i := range unknown {
		unknown[i] = byte(i)
	}
	getHashes := func(from, limit uint64) (hashes []common.Hash) {
		for i := uint64(0); i < limit; i++ {
			hashes = append(hashes, backend.chain.GetCanonicalHash(from-1-i))
		}
		return hashes
	}
	// Create a batch of tests for various scenarios
	limit := uint64(maxHeadersServe)
	tests := []struct {
		query  *GetBlockHeadersRequest // The query to execute for header retrieval
		expect []common.Hash           // The hashes of the block whose headers are expected
	}{
		// A single random block should be retrievable by hash
		{
			&GetBlockHeadersRequest{Origin: HashOrNumber{Hash: backend.chain.GetBlockByNumber(limit / 2).Hash()}, Amount: 1},
			[]common.Hash{backend.chain.GetBlockByNumber(limit / 2).Hash()},
		},
		// A single random block should be retrievable by number
		{
			&GetBlockHeadersRequest{Origin: HashOrNumber{Number: limit / 2}, Amount: 1},
			[]common.Hash{backend.chain.GetBlockByNumber(limit / 2).Hash()},
		},
		// Multiple headers should be retrievable in both directions
		{
			&GetBlockHeadersRequest{Origin: HashOrNumber{Number: limit / 2}, Amount: 3},
			[]common.Hash{
				backend.chain.GetBlockByNumber(limit / 2).Hash(),
				backend.chain.GetBlockByNumber(limit/2 + 1).Hash(),
				backend.chain.GetBlockByNumber(limit/2 + 2).Hash(),
			},
		}, {
			&GetBlockHeadersRequest{Origin: HashOrNumber{Number: limit / 2}, Amount: 3, Reverse: true},
			[]common.Hash{
				backend.chain.GetBlockByNumber(limit / 2).Hash(),
				backend.chain.GetBlockByNumber(limit/2 - 1).Hash(),
				backend.chain.GetBlockByNumber(limit/2 - 2).Hash(),
			},
		},
		// Multiple headers with skip lists should be retrievable
		{
			&GetBlockHeadersRequest{Origin: HashOrNumber{Number: limit / 2}, Skip: 3, Amount: 3},
			[]common.Hash{
				backend.chain.GetBlockByNumber(limit / 2).Hash(),
				backend.chain.GetBlockByNumber(limit/2 + 4).Hash(),
				backend.chain.GetBlockByNumber(limit/2 + 8).Hash(),
			},
		}, {
			&GetBlockHeadersRequest{Origin: HashOrNumber{Number: limit / 2}, Skip: 3, Amount: 3, Reverse: true},
			[]common.Hash{
				backend.chain.GetBlockByNumber(limit / 2).Hash(),
				backend.chain.GetBlockByNumber(limit/2 - 4).Hash(),
				backend.chain.GetBlockByNumber(limit/2 - 8).Hash(),
			},
		},
		// The chain endpoints should be retrievable
		{
			&GetBlockHeadersRequest{Origin: HashOrNumber{Number: 0}, Amount: 1},
			[]common.Hash{backend.chain.GetBlockByNumber(0).Hash()},
		},
		{
			&GetBlockHeadersRequest{Origin: HashOrNumber{Number: backend.chain.CurrentBlock().Number.Uint64()}, Amount: 1},
			[]common.Hash{backend.chain.CurrentBlock().Hash()},
		},
		{ // If the peer requests a bit into the future, we deliver what we have
			&GetBlockHeadersRequest{Origin: HashOrNumber{Number: backend.chain.CurrentBlock().Number.Uint64()}, Amount: 10},
			[]common.Hash{backend.chain.CurrentBlock().Hash()},
		},
		// Ensure protocol limits are honored
		{
			&GetBlockHeadersRequest{Origin: HashOrNumber{Number: backend.chain.CurrentBlock().Number.Uint64() - 1}, Amount: limit + 10, Reverse: true},
			getHashes(backend.chain.CurrentBlock().Number.Uint64(), limit),
		},
		// Check that requesting more than available is handled gracefully
		{
			&GetBlockHeadersRequest{Origin: HashOrNumber{Number: backend.chain.CurrentBlock().Number.Uint64() - 4}, Skip: 3, Amount: 3},
			[]common.Hash{
				backend.chain.GetBlockByNumber(backend.chain.CurrentBlock().Number.Uint64() - 4).Hash(),
				backend.chain.GetBlockByNumber(backend.chain.CurrentBlock().Number.Uint64()).Hash(),
			},
		}, {
			&GetBlockHeadersRequest{Origin: HashOrNumber{Number: 4}, Skip: 3, Amount: 3, Reverse: true},
			[]common.Hash{
				backend.chain.GetBlockByNumber(4).Hash(),
				backend.chain.GetBlockByNumber(0).Hash(),
			},
		},
		// Check that requesting more than available is handled gracefully, even if mid skip
		{
			&GetBlockHeadersRequest{Origin: HashOrNumber{Number: backend.chain.CurrentBlock().Number.Uint64() - 4}, Skip: 2, Amount: 3},
			[]common.Hash{
				backend.chain.GetBlockByNumber(backend.chain.CurrentBlock().Number.Uint64() - 4).Hash(),
				backend.chain.GetBlockByNumber(backend.chain.CurrentBlock().Number.Uint64() - 1).Hash(),
			},
		}, {
			&GetBlockHeadersRequest{Origin: HashOrNumber{Number: 4}, Skip: 2, Amount: 3, Reverse: true},
			[]common.Hash{
				backend.chain.GetBlockByNumber(4).Hash(),
				backend.chain.GetBlockByNumber(1).Hash(),
			},
		},
		// Check a corner case where requesting more can iterate past the endpoints
		{
			&GetBlockHeadersRequest{Origin: HashOrNumber{Number: 2}, Amount: 5, Reverse: true},
			[]common.Hash{
				backend.chain.GetBlockByNumber(2).Hash(),
				backend.chain.GetBlockByNumber(1).Hash(),
				backend.chain.GetBlockByNumber(0).Hash(),
			},
		},
		// Check a corner case where skipping overflow loops back into the chain start
		{
			&GetBlockHeadersRequest{Origin: HashOrNumber{Hash: backend.chain.GetBlockByNumber(3).Hash()}, Amount: 2, Reverse: false, Skip: math.MaxUint64 - 1},
			[]common.Hash{
				backend.chain.GetBlockByNumber(3).Hash(),
			},
		},
		// Check a corner case where skipping overflow loops back to the same header
		{
			&GetBlockHeadersRequest{Origin: HashOrNumber{Hash: backend.chain.GetBlockByNumber(1).Hash()}, Amount: 2, Reverse: false, Skip: math.MaxUint64},
			[]common.Hash{
				backend.chain.GetBlockByNumber(1).Hash(),
			},
		},
		// Check that non existing headers aren't returned
		{
			&GetBlockHeadersRequest{Origin: HashOrNumber{Hash: unknown}, Amount: 1},
			[]common.Hash{},
		}, {
			&GetBlockHeadersRequest{Origin: HashOrNumber{Number: backend.chain.CurrentBlock().Number.Uint64() + 1}, Amount: 1},
			[]common.Hash{},
		},
	}
	// Run each of the tests and verify the results against the chain
	for i, tt := range tests {
		// Collect the headers to expect in the response
		var headers []*types.Header
		for _, hash := range tt.expect {
			headers = append(headers, backend.chain.GetBlockByHash(hash).Header())
		}
		// Send the hash request and verify the response
		p2p.Send(peer.app, GetBlockHeadersMsg, &GetBlockHeadersPacket{
			RequestId:              123,
			GetBlockHeadersRequest: tt.query,
		})
		if err := p2p.ExpectMsg(peer.app, BlockHeadersMsg, &BlockHeadersPacket{
			RequestId:           123,
			BlockHeadersRequest: headers,
		}); err != nil {
			t.Errorf("test %d: headers mismatch: %v", i, err)
		}
		// If the test used number origins, repeat with hashes as the too
		if tt.query.Origin.Hash == (common.Hash{}) {
			if origin := backend.chain.GetBlockByNumber(tt.query.Origin.Number); origin != nil {
				tt.query.Origin.Hash, tt.query.Origin.Number = origin.Hash(), 0

				p2p.Send(peer.app, GetBlockHeadersMsg, &GetBlockHeadersPacket{
					RequestId:              456,
					GetBlockHeadersRequest: tt.query,
				})
				expected := &BlockHeadersPacket{RequestId: 456, BlockHeadersRequest: headers}
				if err := p2p.ExpectMsg(peer.app, BlockHeadersMsg, expected); err != nil {
					t.Errorf("test %d by hash: headers mismatch: %v", i, err)
				}
			}
		}
	}
}

// Tests that block contents can be retrieved from a remote chain based on their hashes.
func TestGetBlockBodies67(t *testing.T) { testGetBlockBodies(t, ETH67) }
func TestGetBlockBodies68(t *testing.T) { testGetBlockBodies(t, ETH68) }

func testGetBlockBodies(t *testing.T, protocol uint) {
	t.Parallel()

	gen := func(n int, g *core.BlockGen) {
		if n%2 == 0 {
			w := &types.Withdrawal{
				Address: common.Address{0xaa},
				Amount:  42,
			}
			g.AddWithdrawal(w)
		}
	}

	backend := newTestBackendWithGenerator(maxBodiesServe+15, true, gen)
	defer backend.close()

	peer, _ := newTestPeer("peer", protocol, backend)
	defer peer.close()

	// Create a batch of tests for various scenarios
	limit := maxBodiesServe
	tests := []struct {
		random    int           // Number of blocks to fetch randomly from the chain
		explicit  []common.Hash // Explicitly requested blocks
		available []bool        // Availability of explicitly requested blocks
		expected  int           // Total number of existing blocks to expect
	}{
		{1, nil, nil, 1},             // A single random block should be retrievable
		{10, nil, nil, 10},           // Multiple random blocks should be retrievable
		{limit, nil, nil, limit},     // The maximum possible blocks should be retrievable
		{limit + 1, nil, nil, limit}, // No more than the possible block count should be returned
		{0, []common.Hash{backend.chain.Genesis().Hash()}, []bool{true}, 1},      // The genesis block should be retrievable
		{0, []common.Hash{backend.chain.CurrentBlock().Hash()}, []bool{true}, 1}, // The chains head block should be retrievable
		{0, []common.Hash{{}}, []bool{false}, 0},                                 // A non existent block should not be returned

		// Existing and non-existing blocks interleaved should not cause problems
		{0, []common.Hash{
			{},
			backend.chain.GetBlockByNumber(1).Hash(),
			{},
			backend.chain.GetBlockByNumber(10).Hash(),
			{},
			backend.chain.GetBlockByNumber(100).Hash(),
			{},
		}, []bool{false, true, false, true, false, true, false}, 3},
	}
	// Run each of the tests and verify the results against the chain
	for i, tt := range tests {
		// Collect the hashes to request, and the response to expect
		var (
			hashes []common.Hash
			bodies []*BlockBody
			seen   = make(map[int64]bool)
		)
		for j := 0; j < tt.random; j++ {
			for {
				num := rand.Int63n(int64(backend.chain.CurrentBlock().Number.Uint64()))
				if !seen[num] {
					seen[num] = true

					block := backend.chain.GetBlockByNumber(uint64(num))
					hashes = append(hashes, block.Hash())
					if len(bodies) < tt.expected {
						bodies = append(bodies, &BlockBody{Transactions: block.Transactions(), Uncles: block.Uncles(), Withdrawals: block.Withdrawals()})
					}
					break
				}
			}
		}
		for j, hash := range tt.explicit {
			hashes = append(hashes, hash)
			if tt.available[j] && len(bodies) < tt.expected {
				block := backend.chain.GetBlockByHash(hash)
				bodies = append(bodies, &BlockBody{Transactions: block.Transactions(), Uncles: block.Uncles(), Withdrawals: block.Withdrawals()})
			}
		}

		// Send the hash request and verify the response
		p2p.Send(peer.app, GetBlockBodiesMsg, &GetBlockBodiesPacket{
			RequestId:             123,
			GetBlockBodiesRequest: hashes,
		})
		if err := p2p.ExpectMsg(peer.app, BlockBodiesMsg, &BlockBodiesPacket{
			RequestId:           123,
			BlockBodiesResponse: bodies,
		}); err != nil {
			t.Fatalf("test %d: bodies mismatch: %v", i, err)
		}
	}
}

<<<<<<< HEAD
// Tests that the state trie nodes can be retrieved based on hashes.
func TestGetNodeData66(t *testing.T) { testGetNodeData(t, ETH66, false) }
func TestGetNodeData67(t *testing.T) { testGetNodeData(t, ETH67, true) }
func TestGetNodeData68(t *testing.T) { testGetNodeData(t, ETH68, true) }

func testGetNodeData(t *testing.T, protocol uint, drop bool) {
	t.Parallel()

	// Define three accounts to simulate transactions with
	acc1Key, _ := crypto.HexToECDSA("8a1f9a8f95be41cd7ccb6168179afb4504aefe388d1e14474d32c45c72ce7b7a")
	acc2Key, _ := crypto.HexToECDSA("49a7b37aa6f6645917e7b807e9d1c00d4fa71f18343b0d4122a4d2df64dd6fee")
	acc1Addr := crypto.PubkeyToAddress(acc1Key.PublicKey)
	acc2Addr := crypto.PubkeyToAddress(acc2Key.PublicKey)

	signer := types.HomesteadSigner{}
	// Create a chain generator with some simple transactions (blatantly stolen from @fjl/chain_makers_test)
	generator := func(i int, block *core.BlockGen) {
		switch i {
		case 0:
			// In block 1, the test bank sends account #1 some ether.
			tx, _ := types.SignTx(types.NewTransaction(block.TxNonce(testAddr), acc1Addr, big.NewInt(10_000_000_000_000_000), vars.TxGas, block.BaseFee(), nil), signer, testKey)
			block.AddTx(tx)
		case 1:
			// In block 2, the test bank sends some more ether to account #1.
			// acc1Addr passes it on to account #2.
			tx1, _ := types.SignTx(types.NewTransaction(block.TxNonce(testAddr), acc1Addr, big.NewInt(1_000_000_000_000_000), vars.TxGas, block.BaseFee(), nil), signer, testKey)
			tx2, _ := types.SignTx(types.NewTransaction(block.TxNonce(acc1Addr), acc2Addr, big.NewInt(1_000_000_000_000_000), vars.TxGas, block.BaseFee(), nil), signer, acc1Key)
			block.AddTx(tx1)
			block.AddTx(tx2)
		case 2:
			// Block 3 is empty but was mined by account #2.
			block.SetCoinbase(acc2Addr)
			block.SetExtra([]byte("yeehaw"))
		case 3:
			// Block 4 includes blocks 2 and 3 as uncle headers (with modified extra data).
			b2 := block.PrevBlock(1).Header()
			b2.Extra = []byte("foo")
			block.AddUncle(b2)
			b3 := block.PrevBlock(2).Header()
			b3.Extra = []byte("foo")
			block.AddUncle(b3)
		}
	}
	// Assemble the test environment
	backend := newTestBackendWithGenerator(4, false, generator)
	defer backend.close()

	peer, _ := newTestPeer("peer", protocol, backend)
	defer peer.close()

	// Collect all state tree hashes.
	var hashes []common.Hash
	it := backend.db.NewIterator(nil, nil)
	for it.Next() {
		if key := it.Key(); len(key) == common.HashLength {
			hashes = append(hashes, common.BytesToHash(key))
		}
	}
	it.Release()

	// Request all hashes.
	p2p.Send(peer.app, GetNodeDataMsg, &GetNodeDataPacket66{
		RequestId:         123,
		GetNodeDataPacket: hashes,
	})
	msg, err := peer.app.ReadMsg()
	if !drop {
		if err != nil {
			t.Fatalf("failed to read node data response: %v", err)
		}
	} else {
		if err != nil {
			return
		}
		t.Fatalf("succeeded to read node data response on non-supporting protocol: %v", msg)
	}
	if msg.Code != NodeDataMsg {
		t.Fatalf("response packet code mismatch: have %x, want %x", msg.Code, NodeDataMsg)
	}
	var res NodeDataPacket66
	if err := msg.Decode(&res); err != nil {
		t.Fatalf("failed to decode response node data: %v", err)
	}

	// Verify that all hashes correspond to the requested data.
	data := res.NodeDataPacket
	for i, want := range hashes {
		if hash := crypto.Keccak256Hash(data[i]); hash != want {
			t.Errorf("data hash mismatch: have %x, want %x", hash, want)
		}
	}

	// Reconstruct state tree from the received data.
	reconstructDB := rawdb.NewMemoryDatabase()
	for i := 0; i < len(data); i++ {
		rawdb.WriteLegacyTrieNode(reconstructDB, hashes[i], data[i])
	}

	// Sanity check whether all state matches.
	accounts := []common.Address{testAddr, acc1Addr, acc2Addr}
	for i := uint64(0); i <= backend.chain.CurrentBlock().Number.Uint64(); i++ {
		root := backend.chain.GetBlockByNumber(i).Root()
		reconstructed, _ := state.New(root, state.NewDatabase(reconstructDB), nil)
		for j, acc := range accounts {
			state, _ := backend.chain.StateAt(root)
			bw := state.GetBalance(acc)
			bh := reconstructed.GetBalance(acc)

			if (bw == nil) != (bh == nil) {
				t.Errorf("block %d, account %d: balance mismatch: have %v, want %v", i, j, bh, bw)
			}
			if bw != nil && bh != nil && bw.Cmp(bh) != 0 {
				t.Errorf("block %d, account %d: balance mismatch: have %v, want %v", i, j, bh, bw)
			}
		}
	}
}

=======
>>>>>>> 0d45d72d
// Tests that the transaction receipts can be retrieved based on hashes.
func TestGetBlockReceipts67(t *testing.T) { testGetBlockReceipts(t, ETH67) }
func TestGetBlockReceipts68(t *testing.T) { testGetBlockReceipts(t, ETH68) }

func testGetBlockReceipts(t *testing.T, protocol uint) {
	t.Parallel()

	// Define three accounts to simulate transactions with
	acc1Key, _ := crypto.HexToECDSA("8a1f9a8f95be41cd7ccb6168179afb4504aefe388d1e14474d32c45c72ce7b7a")
	acc2Key, _ := crypto.HexToECDSA("49a7b37aa6f6645917e7b807e9d1c00d4fa71f18343b0d4122a4d2df64dd6fee")
	acc1Addr := crypto.PubkeyToAddress(acc1Key.PublicKey)
	acc2Addr := crypto.PubkeyToAddress(acc2Key.PublicKey)

	signer := types.HomesteadSigner{}
	// Create a chain generator with some simple transactions (blatantly stolen from @fjl/chain_markets_test)
	generator := func(i int, block *core.BlockGen) {
		switch i {
		case 0:
			// In block 1, the test bank sends account #1 some ether.
			tx, _ := types.SignTx(types.NewTransaction(block.TxNonce(testAddr), acc1Addr, big.NewInt(10_000_000_000_000_000), vars.TxGas, block.BaseFee(), nil), signer, testKey)
			block.AddTx(tx)
		case 1:
			// In block 2, the test bank sends some more ether to account #1.
			// acc1Addr passes it on to account #2.
			tx1, _ := types.SignTx(types.NewTransaction(block.TxNonce(testAddr), acc1Addr, big.NewInt(1_000_000_000_000_000), vars.TxGas, block.BaseFee(), nil), signer, testKey)
			tx2, _ := types.SignTx(types.NewTransaction(block.TxNonce(acc1Addr), acc2Addr, big.NewInt(1_000_000_000_000_000), vars.TxGas, block.BaseFee(), nil), signer, acc1Key)
			block.AddTx(tx1)
			block.AddTx(tx2)
		case 2:
			// Block 3 is empty but was mined by account #2.
			block.SetCoinbase(acc2Addr)
			block.SetExtra([]byte("yeehaw"))
		case 3:
			// Block 4 includes blocks 2 and 3 as uncle headers (with modified extra data).
			b2 := block.PrevBlock(1).Header()
			b2.Extra = []byte("foo")
			block.AddUncle(b2)
			b3 := block.PrevBlock(2).Header()
			b3.Extra = []byte("foo")
			block.AddUncle(b3)
		}
	}
	// Assemble the test environment
	backend := newTestBackendWithGenerator(4, false, generator)
	defer backend.close()

	peer, _ := newTestPeer("peer", protocol, backend)
	defer peer.close()

	// Collect the hashes to request, and the response to expect
	var (
		hashes   []common.Hash
		receipts [][]*types.Receipt
	)
	for i := uint64(0); i <= backend.chain.CurrentBlock().Number.Uint64(); i++ {
		block := backend.chain.GetBlockByNumber(i)

		hashes = append(hashes, block.Hash())
		receipts = append(receipts, backend.chain.GetReceiptsByHash(block.Hash()))
	}
	// Send the hash request and verify the response
	p2p.Send(peer.app, GetReceiptsMsg, &GetReceiptsPacket{
		RequestId:          123,
		GetReceiptsRequest: hashes,
	})
	if err := p2p.ExpectMsg(peer.app, ReceiptsMsg, &ReceiptsPacket{
		RequestId:        123,
		ReceiptsResponse: receipts,
	}); err != nil {
		t.Errorf("receipts mismatch: %v", err)
	}
}<|MERGE_RESOLUTION|>--- conflicted
+++ resolved
@@ -434,127 +434,6 @@
 	}
 }
 
-<<<<<<< HEAD
-// Tests that the state trie nodes can be retrieved based on hashes.
-func TestGetNodeData66(t *testing.T) { testGetNodeData(t, ETH66, false) }
-func TestGetNodeData67(t *testing.T) { testGetNodeData(t, ETH67, true) }
-func TestGetNodeData68(t *testing.T) { testGetNodeData(t, ETH68, true) }
-
-func testGetNodeData(t *testing.T, protocol uint, drop bool) {
-	t.Parallel()
-
-	// Define three accounts to simulate transactions with
-	acc1Key, _ := crypto.HexToECDSA("8a1f9a8f95be41cd7ccb6168179afb4504aefe388d1e14474d32c45c72ce7b7a")
-	acc2Key, _ := crypto.HexToECDSA("49a7b37aa6f6645917e7b807e9d1c00d4fa71f18343b0d4122a4d2df64dd6fee")
-	acc1Addr := crypto.PubkeyToAddress(acc1Key.PublicKey)
-	acc2Addr := crypto.PubkeyToAddress(acc2Key.PublicKey)
-
-	signer := types.HomesteadSigner{}
-	// Create a chain generator with some simple transactions (blatantly stolen from @fjl/chain_makers_test)
-	generator := func(i int, block *core.BlockGen) {
-		switch i {
-		case 0:
-			// In block 1, the test bank sends account #1 some ether.
-			tx, _ := types.SignTx(types.NewTransaction(block.TxNonce(testAddr), acc1Addr, big.NewInt(10_000_000_000_000_000), vars.TxGas, block.BaseFee(), nil), signer, testKey)
-			block.AddTx(tx)
-		case 1:
-			// In block 2, the test bank sends some more ether to account #1.
-			// acc1Addr passes it on to account #2.
-			tx1, _ := types.SignTx(types.NewTransaction(block.TxNonce(testAddr), acc1Addr, big.NewInt(1_000_000_000_000_000), vars.TxGas, block.BaseFee(), nil), signer, testKey)
-			tx2, _ := types.SignTx(types.NewTransaction(block.TxNonce(acc1Addr), acc2Addr, big.NewInt(1_000_000_000_000_000), vars.TxGas, block.BaseFee(), nil), signer, acc1Key)
-			block.AddTx(tx1)
-			block.AddTx(tx2)
-		case 2:
-			// Block 3 is empty but was mined by account #2.
-			block.SetCoinbase(acc2Addr)
-			block.SetExtra([]byte("yeehaw"))
-		case 3:
-			// Block 4 includes blocks 2 and 3 as uncle headers (with modified extra data).
-			b2 := block.PrevBlock(1).Header()
-			b2.Extra = []byte("foo")
-			block.AddUncle(b2)
-			b3 := block.PrevBlock(2).Header()
-			b3.Extra = []byte("foo")
-			block.AddUncle(b3)
-		}
-	}
-	// Assemble the test environment
-	backend := newTestBackendWithGenerator(4, false, generator)
-	defer backend.close()
-
-	peer, _ := newTestPeer("peer", protocol, backend)
-	defer peer.close()
-
-	// Collect all state tree hashes.
-	var hashes []common.Hash
-	it := backend.db.NewIterator(nil, nil)
-	for it.Next() {
-		if key := it.Key(); len(key) == common.HashLength {
-			hashes = append(hashes, common.BytesToHash(key))
-		}
-	}
-	it.Release()
-
-	// Request all hashes.
-	p2p.Send(peer.app, GetNodeDataMsg, &GetNodeDataPacket66{
-		RequestId:         123,
-		GetNodeDataPacket: hashes,
-	})
-	msg, err := peer.app.ReadMsg()
-	if !drop {
-		if err != nil {
-			t.Fatalf("failed to read node data response: %v", err)
-		}
-	} else {
-		if err != nil {
-			return
-		}
-		t.Fatalf("succeeded to read node data response on non-supporting protocol: %v", msg)
-	}
-	if msg.Code != NodeDataMsg {
-		t.Fatalf("response packet code mismatch: have %x, want %x", msg.Code, NodeDataMsg)
-	}
-	var res NodeDataPacket66
-	if err := msg.Decode(&res); err != nil {
-		t.Fatalf("failed to decode response node data: %v", err)
-	}
-
-	// Verify that all hashes correspond to the requested data.
-	data := res.NodeDataPacket
-	for i, want := range hashes {
-		if hash := crypto.Keccak256Hash(data[i]); hash != want {
-			t.Errorf("data hash mismatch: have %x, want %x", hash, want)
-		}
-	}
-
-	// Reconstruct state tree from the received data.
-	reconstructDB := rawdb.NewMemoryDatabase()
-	for i := 0; i < len(data); i++ {
-		rawdb.WriteLegacyTrieNode(reconstructDB, hashes[i], data[i])
-	}
-
-	// Sanity check whether all state matches.
-	accounts := []common.Address{testAddr, acc1Addr, acc2Addr}
-	for i := uint64(0); i <= backend.chain.CurrentBlock().Number.Uint64(); i++ {
-		root := backend.chain.GetBlockByNumber(i).Root()
-		reconstructed, _ := state.New(root, state.NewDatabase(reconstructDB), nil)
-		for j, acc := range accounts {
-			state, _ := backend.chain.StateAt(root)
-			bw := state.GetBalance(acc)
-			bh := reconstructed.GetBalance(acc)
-
-			if (bw == nil) != (bh == nil) {
-				t.Errorf("block %d, account %d: balance mismatch: have %v, want %v", i, j, bh, bw)
-			}
-			if bw != nil && bh != nil && bw.Cmp(bh) != 0 {
-				t.Errorf("block %d, account %d: balance mismatch: have %v, want %v", i, j, bh, bw)
-			}
-		}
-	}
-}
-
-=======
->>>>>>> 0d45d72d
 // Tests that the transaction receipts can be retrieved based on hashes.
 func TestGetBlockReceipts67(t *testing.T) { testGetBlockReceipts(t, ETH67) }
 func TestGetBlockReceipts68(t *testing.T) { testGetBlockReceipts(t, ETH68) }
