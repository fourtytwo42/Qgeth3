// Copyright 2020 The go-ethereum Authors
// This file is part of the go-ethereum library.
//
// The go-ethereum library is free software: you can redistribute it and/or modify
// it under the terms of the GNU Lesser General Public License as published by
// the Free Software Foundation, either version 3 of the License, or
// (at your option) any later version.
//
// The go-ethereum library is distributed in the hope that it will be useful,
// but WITHOUT ANY WARRANTY; without even the implied warranty of
// MERCHANTABILITY or FITNESS FOR A PARTICULAR PURPOSE. See the
// GNU Lesser General Public License for more details.
//
// You should have received a copy of the GNU Lesser General Public License
// along with the go-ethereum library. If not, see <http://www.gnu.org/licenses/>.

package eth

import (
	"fmt"
	"math/big"
	"time"

	"github.com/ethereum/go-ethereum/common"
	"github.com/ethereum/go-ethereum/core"
	"github.com/ethereum/go-ethereum/core/types"
	"github.com/ethereum/go-ethereum/metrics"
	"github.com/ethereum/go-ethereum/p2p"
	"github.com/ethereum/go-ethereum/p2p/enode"
	"github.com/ethereum/go-ethereum/p2p/enr"
	"github.com/ethereum/go-ethereum/params/types/ctypes"
)

const (
	// softResponseLimit is the target maximum size of replies to data retrievals.
	softResponseLimit = 2 * 1024 * 1024

	// maxHeadersServe is the maximum number of block headers to serve. This number
	// is there to limit the number of disk lookups.
	maxHeadersServe = 1024

	// maxBodiesServe is the maximum number of block bodies to serve. This number
	// is mostly there to limit the number of disk lookups. With 24KB block sizes
	// nowadays, the practical limit will always be softResponseLimit.
	maxBodiesServe = 1024

	// maxNodeDataServe is the maximum number of state trie nodes to serve. This
	// number is there to limit the number of disk lookups.
	maxNodeDataServe = 1024

	// maxReceiptsServe is the maximum number of block receipts to serve. This
	// number is mostly there to limit the number of disk lookups. With block
	// containing 200+ transactions nowadays, the practical limit will always
	// be softResponseLimit.
	maxReceiptsServe = 1024
)

// Handler is a callback to invoke from an outside runner after the boilerplate
// exchanges have passed.
type Handler func(peer *Peer) error

// Backend defines the data retrieval methods to serve remote requests and the
// callback methods to invoke on remote deliveries.
type Backend interface {
	// Chain retrieves the blockchain object to serve data.
	Chain() *core.BlockChain

	// TxPool retrieves the transaction pool object to serve data.
	TxPool() TxPool

	// AcceptTxs retrieves whether transaction processing is enabled on the node
	// or if inbound transactions should simply be dropped.
	AcceptTxs() bool

	// RunPeer is invoked when a peer joins on the `eth` protocol. The handler
	// should do any peer maintenance work, handshakes and validations. If all
	// is passed, control should be given back to the `handler` to process the
	// inbound messages going forward.
	RunPeer(peer *Peer, handler Handler) error

	// PeerInfo retrieves all known `eth` information about a peer.
	PeerInfo(id enode.ID) interface{}

	// Handle is a callback to be invoked when a data packet is received from
	// the remote peer. Only packets not consumed by the protocol handler will
	// be forwarded to the backend.
	Handle(peer *Peer, packet Packet) error
}

// TxPool defines the methods needed by the protocol handler to serve transactions.
type TxPool interface {
	// Get retrieves the transaction from the local txpool with the given hash.
	Get(hash common.Hash) *types.Transaction
}

// MakeProtocols constructs the P2P protocol definitions for `eth`.
func MakeProtocols(backend Backend, network uint64, protocolVersions []uint, dnsdisc enode.Iterator) []p2p.Protocol {
	protocols := make([]p2p.Protocol, len(protocolVersions))
	for i, version := range protocolVersions {
		version := version // Closure

		protocols[i] = p2p.Protocol{
			Name:    ProtocolName,
			Version: version,
			Length:  protocolLengths[version],
			Run: func(p *p2p.Peer, rw p2p.MsgReadWriter) error {
				peer := NewPeer(version, p, rw, backend.TxPool())
				defer peer.Close()

				return backend.RunPeer(peer, func(peer *Peer) error {
					return Handle(backend, peer)
				})
			},
			NodeInfo: func() interface{} {
				return nodeInfo(backend.Chain(), network)
			},
			PeerInfo: func(id enode.ID) interface{} {
				return backend.PeerInfo(id)
			},
			Attributes:     []enr.Entry{currentENREntry(backend.Chain())},
			DialCandidates: dnsdisc,
		}
	}
	return protocols
}

// NodeInfo represents a short summary of the `eth` sub-protocol metadata
// known about the host peer.
type NodeInfo struct {
<<<<<<< HEAD
	Network    uint64                   `json:"network"`    // Ethereum network ID (1=Frontier, 2=Morden, Ropsten=3, Rinkeby=4)
	Difficulty *big.Int                 `json:"difficulty"` // Total difficulty of the host's blockchain
	Genesis    common.Hash              `json:"genesis"`    // SHA3 hash of the host's genesis block
	Config     ctypes.ChainConfigurator `json:"config"`     // Chain configuration for the fork rules
	Head       common.Hash              `json:"head"`       // Hex hash of the host's best owned block
=======
	Network    uint64              `json:"network"`    // Ethereum network ID (1=Mainnet, Rinkeby=4, Goerli=5)
	Difficulty *big.Int            `json:"difficulty"` // Total difficulty of the host's blockchain
	Genesis    common.Hash         `json:"genesis"`    // SHA3 hash of the host's genesis block
	Config     *params.ChainConfig `json:"config"`     // Chain configuration for the fork rules
	Head       common.Hash         `json:"head"`       // Hex hash of the host's best owned block
>>>>>>> 18b641b0
}

// nodeInfo retrieves some `eth` protocol metadata about the running host node.
func nodeInfo(chain *core.BlockChain, network uint64) *NodeInfo {
	head := chain.CurrentBlock()
	return &NodeInfo{
		Network:    network,
		Difficulty: chain.GetTd(head.Hash(), head.NumberU64()),
		Genesis:    chain.Genesis().Hash(),
		Config:     chain.Config(),
		Head:       head.Hash(),
	}
}

// Handle is invoked whenever an `eth` connection is made that successfully passes
// the protocol handshake. This method will keep processing messages until the
// connection is torn down.
func Handle(backend Backend, peer *Peer) error {
	for {
		if err := handleMessage(backend, peer); err != nil {
			peer.Log().Debug("Message handling failed in `eth`", "err", err)
			return err
		}
	}
}

type msgHandler func(backend Backend, msg Decoder, peer *Peer) error
type Decoder interface {
	Decode(val interface{}) error
	Time() time.Time
}

var eth66 = map[uint64]msgHandler{
	NewBlockHashesMsg:             handleNewBlockhashes,
	NewBlockMsg:                   handleNewBlock,
	TransactionsMsg:               handleTransactions,
	NewPooledTransactionHashesMsg: handleNewPooledTransactionHashes66,
	GetBlockHeadersMsg:            handleGetBlockHeaders66,
	BlockHeadersMsg:               handleBlockHeaders66,
	GetBlockBodiesMsg:             handleGetBlockBodies66,
	BlockBodiesMsg:                handleBlockBodies66,
	GetNodeDataMsg:                handleGetNodeData66,
	NodeDataMsg:                   handleNodeData66,
	GetReceiptsMsg:                handleGetReceipts66,
	ReceiptsMsg:                   handleReceipts66,
	GetPooledTransactionsMsg:      handleGetPooledTransactions66,
	PooledTransactionsMsg:         handlePooledTransactions66,
}

var eth67 = map[uint64]msgHandler{
	NewBlockHashesMsg:             handleNewBlockhashes,
	NewBlockMsg:                   handleNewBlock,
	TransactionsMsg:               handleTransactions,
	NewPooledTransactionHashesMsg: handleNewPooledTransactionHashes66,
	GetBlockHeadersMsg:            handleGetBlockHeaders66,
	BlockHeadersMsg:               handleBlockHeaders66,
	GetBlockBodiesMsg:             handleGetBlockBodies66,
	BlockBodiesMsg:                handleBlockBodies66,
	GetReceiptsMsg:                handleGetReceipts66,
	ReceiptsMsg:                   handleReceipts66,
	GetPooledTransactionsMsg:      handleGetPooledTransactions66,
	PooledTransactionsMsg:         handlePooledTransactions66,
}

var eth68 = map[uint64]msgHandler{
	NewBlockHashesMsg:             handleNewBlockhashes,
	NewBlockMsg:                   handleNewBlock,
	TransactionsMsg:               handleTransactions,
	NewPooledTransactionHashesMsg: handleNewPooledTransactionHashes68,
	GetBlockHeadersMsg:            handleGetBlockHeaders66,
	BlockHeadersMsg:               handleBlockHeaders66,
	GetBlockBodiesMsg:             handleGetBlockBodies66,
	BlockBodiesMsg:                handleBlockBodies66,
	GetReceiptsMsg:                handleGetReceipts66,
	ReceiptsMsg:                   handleReceipts66,
	GetPooledTransactionsMsg:      handleGetPooledTransactions66,
	PooledTransactionsMsg:         handlePooledTransactions66,
}

// handleMessage is invoked whenever an inbound message is received from a remote
// peer. The remote connection is torn down upon returning any error.
func handleMessage(backend Backend, peer *Peer) error {
	// Read the next message from the remote peer, and ensure it's fully consumed
	msg, err := peer.rw.ReadMsg()
	if err != nil {
		return err
	}
	if msg.Size > maxMessageSize {
		return fmt.Errorf("%w: %v > %v", errMsgTooLarge, msg.Size, maxMessageSize)
	}
	defer msg.Discard()

	var handlers = eth66
	if peer.Version() == ETH67 {
		handlers = eth67
	}
	if peer.Version() >= ETH68 {
		handlers = eth68
	}

	// Track the amount of time it takes to serve the request and run the handler
	if metrics.Enabled {
		h := fmt.Sprintf("%s/%s/%d/%#02x", p2p.HandleHistName, ProtocolName, peer.Version(), msg.Code)
		defer func(start time.Time) {
			sampler := func() metrics.Sample {
				return metrics.ResettingSample(
					metrics.NewExpDecaySample(1028, 0.015),
				)
			}
			metrics.GetOrRegisterHistogramLazy(h, nil, sampler).Update(time.Since(start).Microseconds())
		}(time.Now())
	}
	if handler := handlers[msg.Code]; handler != nil {
		return handler(backend, msg, peer)
	}
	return fmt.Errorf("%w: %v", errInvalidMsgCode, msg.Code)
}<|MERGE_RESOLUTION|>--- conflicted
+++ resolved
@@ -127,19 +127,11 @@
 // NodeInfo represents a short summary of the `eth` sub-protocol metadata
 // known about the host peer.
 type NodeInfo struct {
-<<<<<<< HEAD
-	Network    uint64                   `json:"network"`    // Ethereum network ID (1=Frontier, 2=Morden, Ropsten=3, Rinkeby=4)
+	Network    uint64              `json:"network"`    // Ethereum network ID (1=Mainnet, Rinkeby=4, Goerli=5)
 	Difficulty *big.Int                 `json:"difficulty"` // Total difficulty of the host's blockchain
 	Genesis    common.Hash              `json:"genesis"`    // SHA3 hash of the host's genesis block
 	Config     ctypes.ChainConfigurator `json:"config"`     // Chain configuration for the fork rules
 	Head       common.Hash              `json:"head"`       // Hex hash of the host's best owned block
-=======
-	Network    uint64              `json:"network"`    // Ethereum network ID (1=Mainnet, Rinkeby=4, Goerli=5)
-	Difficulty *big.Int            `json:"difficulty"` // Total difficulty of the host's blockchain
-	Genesis    common.Hash         `json:"genesis"`    // SHA3 hash of the host's genesis block
-	Config     *params.ChainConfig `json:"config"`     // Chain configuration for the fork rules
-	Head       common.Hash         `json:"head"`       // Hex hash of the host's best owned block
->>>>>>> 18b641b0
 }
 
 // nodeInfo retrieves some `eth` protocol metadata about the running host node.
