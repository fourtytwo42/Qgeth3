--- conflicted
+++ resolved
@@ -90,7 +90,6 @@
 }
 
 // MakeProtocols constructs the P2P protocol definitions for `eth`.
-<<<<<<< HEAD
 func MakeProtocols(backend Backend, network uint64, protocolVersions []uint, dnsdisc enode.Iterator) []p2p.Protocol {
 	protocols := make([]p2p.Protocol, 0, len(protocolVersions))
 	for _, version := range protocolVersions {
@@ -102,12 +101,6 @@
 		if version <= ETH67 && eip4844Enabled {
 			continue
 		}
-=======
-func MakeProtocols(backend Backend, network uint64, dnsdisc enode.Iterator) []p2p.Protocol {
-	protocols := make([]p2p.Protocol, 0, len(ProtocolVersions))
-	for _, version := range ProtocolVersions {
-		version := version // Closure
->>>>>>> 7f131dcb
 
 		protocols = append(protocols, p2p.Protocol{
 			Name:    ProtocolName,
