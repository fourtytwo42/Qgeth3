// Copyright 2018 The go-ethereum Authors
// This file is part of the go-ethereum library.
//
// The go-ethereum library is free software: you can redistribute it and/or modify
// it under the terms of the GNU Lesser General Public License as published by
// the Free Software Foundation, either version 3 of the License, or
// (at your option) any later version.
//
// The go-ethereum library is distributed in the hope that it will be useful,
// but WITHOUT ANY WARRANTY; without even the implied warranty of
// MERCHANTABILITY or FITNESS FOR A PARTICULAR PURPOSE. See the
// GNU Lesser General Public License for more details.
//
// You should have received a copy of the GNU Lesser General Public License
// along with the go-ethereum library. If not, see <http://www.gnu.org/licenses/>.

package downloader

import (
	"fmt"
	"math/big"
	"sync"
	"time"

	"github.com/ethereum/go-ethereum/common"
	"github.com/ethereum/go-ethereum/consensus/ethash"
	"github.com/ethereum/go-ethereum/core"
	"github.com/ethereum/go-ethereum/core/rawdb"
	"github.com/ethereum/go-ethereum/core/types"
	"github.com/ethereum/go-ethereum/core/vm"
	"github.com/ethereum/go-ethereum/crypto"
	"github.com/ethereum/go-ethereum/params"
	"github.com/ethereum/go-ethereum/params/types/genesisT"
	"github.com/ethereum/go-ethereum/params/vars"
)

// Test chain parameters.
var (
	testKey, _  = crypto.HexToECDSA("b71c71a67e1177ad4e901695e1b4b9ee17ae16c6668d313eac2f96dbcda3f291")
	testAddress = crypto.PubkeyToAddress(testKey.PublicKey)
	testDB      = rawdb.NewMemoryDatabase()

<<<<<<< HEAD
	testGspec = &genesisT.Genesis{
		Alloc:   genesisT.GenesisAlloc{testAddress: {Balance: big.NewInt(1000000000000000)}},
		BaseFee: big.NewInt(vars.InitialBaseFee),
=======
	testGspec = &core.Genesis{
		Config:  params.TestChainConfig,
		Alloc:   core.GenesisAlloc{testAddress: {Balance: big.NewInt(1000000000000000)}},
		BaseFee: big.NewInt(params.InitialBaseFee),
>>>>>>> 18b641b0
	}
	testGenesis = core.MustCommitGenesis(testDB, testGspec)
)

// The common prefix of all test chains:
var testChainBase *testChain

// Different forks on top of the base chain:
var testChainForkLightA, testChainForkLightB, testChainForkHeavy *testChain

var pregenerated bool

func init() {
	// Reduce some of the parameters to make the tester faster
	fullMaxForkAncestry = 10000
	lightMaxForkAncestry = 10000
	blockCacheMaxItems = 1024
	fsHeaderSafetyNet = 256
	fsHeaderContCheck = 500 * time.Millisecond

	testChainBase = newTestChain(blockCacheMaxItems+200, testGenesis)

	var forkLen = int(fullMaxForkAncestry + 50)
	var wg sync.WaitGroup

	// Generate the test chains to seed the peers with
	wg.Add(3)
	go func() { testChainForkLightA = testChainBase.makeFork(forkLen, false, 1); wg.Done() }()
	go func() { testChainForkLightB = testChainBase.makeFork(forkLen, false, 2); wg.Done() }()
	go func() { testChainForkHeavy = testChainBase.makeFork(forkLen, true, 3); wg.Done() }()
	wg.Wait()

	// Generate the test peers used by the tests to avoid overloading during testing.
	// These seemingly random chains are used in various downloader tests. We're just
	// pre-generating them here.
	chains := []*testChain{
		testChainBase,
		testChainForkLightA,
		testChainForkLightB,
		testChainForkHeavy,
		testChainBase.shorten(1),
		testChainBase.shorten(blockCacheMaxItems - 15),
		testChainBase.shorten((blockCacheMaxItems - 15) / 2),
		testChainBase.shorten(blockCacheMaxItems - 15 - 5),
		testChainBase.shorten(MaxHeaderFetch),
		testChainBase.shorten(800),
		testChainBase.shorten(800 / 2),
		testChainBase.shorten(800 / 3),
		testChainBase.shorten(800 / 4),
		testChainBase.shorten(800 / 5),
		testChainBase.shorten(800 / 6),
		testChainBase.shorten(800 / 7),
		testChainBase.shorten(800 / 8),
		testChainBase.shorten(3*fsHeaderSafetyNet + 256 + fsMinFullBlocks),
		testChainBase.shorten(fsMinFullBlocks + 256 - 1),
		testChainForkLightA.shorten(len(testChainBase.blocks) + 80),
		testChainForkLightB.shorten(len(testChainBase.blocks) + 81),
		testChainForkLightA.shorten(len(testChainBase.blocks) + MaxHeaderFetch),
		testChainForkLightB.shorten(len(testChainBase.blocks) + MaxHeaderFetch),
		testChainForkHeavy.shorten(len(testChainBase.blocks) + 79),
	}
	wg.Add(len(chains))
	for _, chain := range chains {
		go func(blocks []*types.Block) {
			newTestBlockchain(blocks)
			wg.Done()
		}(chain.blocks[1:])
	}
	wg.Wait()

	// Mark the chains pregenerated. Generating a new one will lead to a panic.
	pregenerated = true
}

type testChain struct {
	blocks []*types.Block
}

// newTestChain creates a blockchain of the given length.
func newTestChain(length int, genesis *types.Block) *testChain {
	tc := &testChain{
		blocks: []*types.Block{genesis},
	}
	tc.generate(length-1, 0, genesis, false)
	return tc
}

// makeFork creates a fork on top of the test chain.
func (tc *testChain) makeFork(length int, heavy bool, seed byte) *testChain {
	fork := tc.copy(len(tc.blocks) + length)
	fork.generate(length, seed, tc.blocks[len(tc.blocks)-1], heavy)
	return fork
}

// shorten creates a copy of the chain with the given length. It panics if the
// length is longer than the number of available blocks.
func (tc *testChain) shorten(length int) *testChain {
	if length > len(tc.blocks) {
		panic(fmt.Errorf("can't shorten test chain to %d blocks, it's only %d blocks long", length, len(tc.blocks)))
	}
	return tc.copy(length)
}

func (tc *testChain) copy(newlen int) *testChain {
	if newlen > len(tc.blocks) {
		newlen = len(tc.blocks)
	}
	cpy := &testChain{
		blocks: append([]*types.Block{}, tc.blocks[:newlen]...),
	}
	return cpy
}

// generate creates a chain of n blocks starting at and including parent.
// the returned hash chain is ordered head->parent. In addition, every 22th block
// contains a transaction and every 5th an uncle to allow testing correct block
// reassembly.
func (tc *testChain) generate(n int, seed byte, parent *types.Block, heavy bool) {
	blocks, _ := core.GenerateChain(testGspec.Config, parent, ethash.NewFaker(), testDB, n, func(i int, block *core.BlockGen) {
		block.SetCoinbase(common.Address{seed})
		// If a heavy chain is requested, delay blocks to raise difficulty
		if heavy {
			block.OffsetTime(-9)
		}
		// Include transactions to the miner to make blocks more interesting.
		if parent == tc.blocks[0] && i%22 == 0 {
			signer := types.MakeSigner(params.TestChainConfig, block.Number())
			tx, err := types.SignTx(types.NewTransaction(block.TxNonce(testAddress), common.Address{seed}, big.NewInt(1000), vars.TxGas, block.BaseFee(), nil), signer, testKey)
			if err != nil {
				panic(err)
			}
			block.AddTx(tx)
		}
		// if the block number is a multiple of 5, add a bonus uncle to the block
		if i > 0 && i%5 == 0 {
			block.AddUncle(&types.Header{
				ParentHash: block.PrevBlock(i - 2).Hash(),
				Number:     big.NewInt(block.Number().Int64() - 1),
			})
		}
	})
	tc.blocks = append(tc.blocks, blocks...)
}

var (
	testBlockchains     = make(map[common.Hash]*testBlockchain)
	testBlockchainsLock sync.Mutex
)

type testBlockchain struct {
	chain *core.BlockChain
	gen   sync.Once
}

// newTestBlockchain creates a blockchain database built by running the given blocks,
// either actually running them, or reusing a previously created one. The returned
// chains are *shared*, so *do not* mutate them.
func newTestBlockchain(blocks []*types.Block) *core.BlockChain {
	// Retrieve an existing database, or create a new one
	head := testGenesis.Hash()
	if len(blocks) > 0 {
		head = blocks[len(blocks)-1].Hash()
	}
	testBlockchainsLock.Lock()
	if _, ok := testBlockchains[head]; !ok {
		testBlockchains[head] = new(testBlockchain)
	}
	tbc := testBlockchains[head]
	testBlockchainsLock.Unlock()

	// Ensure that the database is generated
	tbc.gen.Do(func() {
		if pregenerated {
			panic("Requested chain generation outside of init")
		}
<<<<<<< HEAD
		db := rawdb.NewMemoryDatabase()
		core.MustCommitGenesis(db, testGspec)

		chain, err := core.NewBlockChain(db, nil, params.TestChainConfig, ethash.NewFaker(), vm.Config{}, nil, nil)
=======
		chain, err := core.NewBlockChain(rawdb.NewMemoryDatabase(), nil, testGspec, nil, ethash.NewFaker(), vm.Config{}, nil, nil)
>>>>>>> 18b641b0
		if err != nil {
			panic(err)
		}
		if n, err := chain.InsertChain(blocks); err != nil {
			panic(fmt.Sprintf("block %d: %v", n, err))
		}
		tbc.chain = chain
	})
	return tbc.chain
}<|MERGE_RESOLUTION|>--- conflicted
+++ resolved
@@ -40,16 +40,10 @@
 	testAddress = crypto.PubkeyToAddress(testKey.PublicKey)
 	testDB      = rawdb.NewMemoryDatabase()
 
-<<<<<<< HEAD
 	testGspec = &genesisT.Genesis{
+		Config:  params.TestChainConfig,
 		Alloc:   genesisT.GenesisAlloc{testAddress: {Balance: big.NewInt(1000000000000000)}},
 		BaseFee: big.NewInt(vars.InitialBaseFee),
-=======
-	testGspec = &core.Genesis{
-		Config:  params.TestChainConfig,
-		Alloc:   core.GenesisAlloc{testAddress: {Balance: big.NewInt(1000000000000000)}},
-		BaseFee: big.NewInt(params.InitialBaseFee),
->>>>>>> 18b641b0
 	}
 	testGenesis = core.MustCommitGenesis(testDB, testGspec)
 )
@@ -225,14 +219,7 @@
 		if pregenerated {
 			panic("Requested chain generation outside of init")
 		}
-<<<<<<< HEAD
-		db := rawdb.NewMemoryDatabase()
-		core.MustCommitGenesis(db, testGspec)
-
-		chain, err := core.NewBlockChain(db, nil, params.TestChainConfig, ethash.NewFaker(), vm.Config{}, nil, nil)
-=======
 		chain, err := core.NewBlockChain(rawdb.NewMemoryDatabase(), nil, testGspec, nil, ethash.NewFaker(), vm.Config{}, nil, nil)
->>>>>>> 18b641b0
 		if err != nil {
 			panic(err)
 		}
