--- conflicted
+++ resolved
@@ -41,13 +41,9 @@
 	"github.com/ethereum/go-ethereum/log"
 	"github.com/ethereum/go-ethereum/metrics"
 	"github.com/ethereum/go-ethereum/p2p"
-<<<<<<< HEAD
 	"github.com/ethereum/go-ethereum/params/types/ctypes"
 	"github.com/ethereum/go-ethereum/params/vars"
-	"github.com/ethereum/go-ethereum/trie/triedb/pathdb"
-=======
 	"github.com/ethereum/go-ethereum/triedb/pathdb"
->>>>>>> 7f131dcb
 )
 
 const (
@@ -188,16 +184,14 @@
 			log.Info("Enabled snap sync", "head", head.Number, "hash", head.Hash())
 		}
 	}
-<<<<<<< HEAD
 	// If we have trusted checkpoints, enforce them on the chain
 	if config.Checkpoint != nil {
 		h.checkpointNumber = (config.Checkpoint.SectionIndex+1)*vars.CHTFrequency - 1
 		h.checkpointHash = config.Checkpoint.SectionHead
-=======
+	}
 	// If snap sync is requested but snapshots are disabled, fail loudly
 	if h.snapSync.Load() && config.Chain.Snapshots() == nil {
 		return nil, errors.New("snap sync not supported with snapshots disabled")
->>>>>>> 7f131dcb
 	}
 	// Construct the downloader (long sync)
 	h.downloader = downloader.New(h.checkpointNumber, config.Database, h.eventMux, h.chain, nil, h.removePeer, h.enableSyncedFeatures)
