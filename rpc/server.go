// Copyright 2015 The go-ethereum Authors
// This file is part of the go-ethereum library.
//
// The go-ethereum library is free software: you can redistribute it and/or modify
// it under the terms of the GNU Lesser General Public License as published by
// the Free Software Foundation, either version 3 of the License, or
// (at your option) any later version.
//
// The go-ethereum library is distributed in the hope that it will be useful,
// but WITHOUT ANY WARRANTY; without even the implied warranty of
// MERCHANTABILITY or FITNESS FOR A PARTICULAR PURPOSE. See the
// GNU Lesser General Public License for more details.
//
// You should have received a copy of the GNU Lesser General Public License
// along with the go-ethereum library. If not, see <http://www.gnu.org/licenses/>.

package rpc

import (
	"context"
	"io"
	"sync"
	"sync/atomic"

	"github.com/ethereum/go-ethereum/log"
)

const MetadataApi = "rpc"
const EngineApi = "engine"

// CodecOption specifies which type of messages a codec supports.
//
// Deprecated: this option is no longer honored by Server.
type CodecOption int

const (
	// OptionMethodInvocation is an indication that the codec supports RPC method calls
	OptionMethodInvocation CodecOption = 1 << iota

	// OptionSubscriptions is an indication that the codec supports RPC notifications
	OptionSubscriptions = 1 << iota // support pub sub
)

// Server is an RPC server.
type Server struct {
	services serviceRegistry
	idgen    func() ID

	mutex  sync.Mutex
	codecs map[ServerCodec]struct{}
	run    int32
}

// NewServer creates a new server instance with no registered handlers.
func NewServer() *Server {
	server := &Server{
		idgen:  randomIDGenerator(),
<<<<<<< HEAD
		codecs: mapset.NewSet(),
=======
		codecs: make(map[ServerCodec]struct{}),
>>>>>>> 18b641b0
		run:    1,
	}
	// Register the default service providing meta information about the RPC service such
	// as the services and methods it offers.
	rpcService := &RPCService{server: server}
	server.RegisterName(MetadataApi, rpcService)
	return server
}

// RegisterName creates a service for the given receiver type under the given name. When no
// methods on the given receiver match the criteria to be either a RPC method or a
// subscription an error is returned. Otherwise a new service is created and added to the
// service collection this server provides to clients.
func (s *Server) RegisterName(name string, receiver interface{}) error {
	return s.services.registerName(name, receiver)
}

// ServeCodec reads incoming requests from codec, calls the appropriate callback and writes
// the response back using the given codec. It will block until the codec is closed or the
// server is stopped. In either case the codec is closed.
//
// Note that codec options are no longer supported.
func (s *Server) ServeCodec(codec ServerCodec, options CodecOption) {
	defer codec.close()

	if !s.trackCodec(codec) {
		return
	}
	defer s.untrackCodec(codec)

	c := initClient(codec, s.idgen, &s.services)
	<-codec.closed()
	c.Close()
}

func (s *Server) trackCodec(codec ServerCodec) bool {
	s.mutex.Lock()
	defer s.mutex.Unlock()

	if atomic.LoadInt32(&s.run) == 0 {
		return false // Don't serve if server is stopped.
	}
	s.codecs[codec] = struct{}{}
	return true
}

func (s *Server) untrackCodec(codec ServerCodec) {
	s.mutex.Lock()
	defer s.mutex.Unlock()

	delete(s.codecs, codec)
}

// serveSingleRequest reads and processes a single RPC request from the given codec. This
// is used to serve HTTP connections. Subscriptions and reverse calls are not allowed in
// this mode.
func (s *Server) serveSingleRequest(ctx context.Context, codec ServerCodec) {
	// Don't serve if server is stopped.
	if atomic.LoadInt32(&s.run) == 0 {
		return
	}

	h := newHandler(ctx, codec, s.idgen, &s.services)
	h.allowSubscribe = false
	defer h.close(io.EOF, nil)

	reqs, batch, err := codec.readBatch()
	if err != nil {
		if err != io.EOF {
			resp := errorMessage(&invalidMessageError{"parse error"})
			codec.writeJSON(ctx, resp, true)
		}
		return
	}
	if batch {
		h.handleBatch(reqs)
	} else {
		h.handleMsg(reqs[0])
	}
}

// Stop stops reading new requests, waits for stopPendingRequestTimeout to allow pending
// requests to finish, then closes all codecs which will cancel pending requests and
// subscriptions.
func (s *Server) Stop() {
	s.mutex.Lock()
	defer s.mutex.Unlock()

	if atomic.CompareAndSwapInt32(&s.run, 1, 0) {
		log.Debug("RPC server shutting down")
		for codec := range s.codecs {
			codec.close()
		}
	}
}

// RPCService gives meta information about the server.
// e.g. gives information about the loaded modules.
type RPCService struct {
	server *Server
}

// Modules returns the list of RPC services with their version number
func (s *RPCService) Modules() map[string]string {
	s.server.services.mu.Lock()
	defer s.server.services.mu.Unlock()

	modules := make(map[string]string)
	for name := range s.server.services.services {
		modules[name] = "1.0"
	}
	return modules
}

// nolint:unused
func (s *RPCService) methods() map[string][]string {
	s.server.services.mu.Lock()
	defer s.server.services.mu.Unlock()

	methods := make(map[string][]string)
	for name, ser := range s.server.services.services {
		for s := range ser.callbacks {
			_, ok := methods[name]
			if !ok {
				methods[name] = []string{s}
			} else {
				methods[name] = append(methods[name], s)
			}
		}
	}
	return methods
}

// PeerInfo contains information about the remote end of the network connection.
//
// This is available within RPC method handlers through the context. Call
// PeerInfoFromContext to get information about the client connection related to
// the current method call.
type PeerInfo struct {
	// Transport is name of the protocol used by the client.
	// This can be "http", "ws" or "ipc".
	Transport string

	// Address of client. This will usually contain the IP address and port.
	RemoteAddr string

	// Additional information for HTTP and WebSocket connections.
	HTTP struct {
		// Protocol version, i.e. "HTTP/1.1". This is not set for WebSocket.
		Version string
		// Header values sent by the client.
		UserAgent string
		Origin    string
		Host      string
	}
}

type peerInfoContextKey struct{}

// PeerInfoFromContext returns information about the client's network connection.
// Use this with the context passed to RPC method handler functions.
//
// The zero value is returned if no connection info is present in ctx.
func PeerInfoFromContext(ctx context.Context) PeerInfo {
	info, _ := ctx.Value(peerInfoContextKey{}).(PeerInfo)
	return info
}<|MERGE_RESOLUTION|>--- conflicted
+++ resolved
@@ -55,11 +55,7 @@
 func NewServer() *Server {
 	server := &Server{
 		idgen:  randomIDGenerator(),
-<<<<<<< HEAD
-		codecs: mapset.NewSet(),
-=======
 		codecs: make(map[ServerCodec]struct{}),
->>>>>>> 18b641b0
 		run:    1,
 	}
 	// Register the default service providing meta information about the RPC service such
