// Copyright 2015 The go-ethereum Authors
// This file is part of the go-ethereum library.
//
// The go-ethereum library is free software: you can redistribute it and/or modify
// it under the terms of the GNU Lesser General Public License as published by
// the Free Software Foundation, either version 3 of the License, or
// (at your option) any later version.
//
// The go-ethereum library is distributed in the hope that it will be useful,
// but WITHOUT ANY WARRANTY; without even the implied warranty of
// MERCHANTABILITY or FITNESS FOR A PARTICULAR PURPOSE. See the
// GNU Lesser General Public License for more details.
//
// You should have received a copy of the GNU Lesser General Public License
// along with the go-ethereum library. If not, see <http://www.gnu.org/licenses/>.

package ethapi

import (
	"context"
	"encoding/hex"
	"encoding/json"
	"errors"
	"fmt"
	"math/big"
	"strings"
	"time"

	"github.com/davecgh/go-spew/spew"
	"github.com/ethereum/go-ethereum/accounts"
	"github.com/ethereum/go-ethereum/accounts/keystore"
	"github.com/ethereum/go-ethereum/accounts/scwallet"
	"github.com/ethereum/go-ethereum/common"
	"github.com/ethereum/go-ethereum/common/hexutil"
	"github.com/ethereum/go-ethereum/common/math"
	"github.com/ethereum/go-ethereum/consensus"
	"github.com/ethereum/go-ethereum/consensus/ethash"
	"github.com/ethereum/go-ethereum/consensus/misc/eip1559"
	"github.com/ethereum/go-ethereum/core"
	"github.com/ethereum/go-ethereum/core/state"
	"github.com/ethereum/go-ethereum/core/types"
	"github.com/ethereum/go-ethereum/core/vm"
	"github.com/ethereum/go-ethereum/crypto"
	"github.com/ethereum/go-ethereum/eth/gasestimator"
	"github.com/ethereum/go-ethereum/eth/tracers/logger"
	"github.com/ethereum/go-ethereum/log"
	"github.com/ethereum/go-ethereum/p2p"
	"github.com/ethereum/go-ethereum/params/types/ctypes"
	"github.com/ethereum/go-ethereum/params/vars"
	"github.com/ethereum/go-ethereum/rlp"
	"github.com/ethereum/go-ethereum/rpc"
	"github.com/ethereum/go-ethereum/trie"
	"github.com/holiman/uint256"
	"github.com/tyler-smith/go-bip39"
)

// estimateGasErrorRatio is the amount of overestimation eth_estimateGas is
// allowed to produce in order to speed up calculations.
const estimateGasErrorRatio = 0.015

var errBlobTxNotSupported = errors.New("signing blob transactions not supported")

// EthereumAPI provides an API to access Ethereum related information.
type EthereumAPI struct {
	b Backend
}

// NewEthereumAPI creates a new Ethereum protocol API.
func NewEthereumAPI(b Backend) *EthereumAPI {
	return &EthereumAPI{b}
}

// GasPrice returns a suggestion for a gas price for legacy transactions.
func (s *EthereumAPI) GasPrice(ctx context.Context) (*hexutil.Big, error) {
	tipcap, err := s.b.SuggestGasTipCap(ctx)
	if err != nil {
		return nil, err
	}
	if head := s.b.CurrentHeader(); head.BaseFee != nil {
		tipcap.Add(tipcap, head.BaseFee)
	}
	return (*hexutil.Big)(tipcap), err
}

// MaxPriorityFeePerGas returns a suggestion for a gas tip cap for dynamic fee transactions.
func (s *EthereumAPI) MaxPriorityFeePerGas(ctx context.Context) (*hexutil.Big, error) {
	tipcap, err := s.b.SuggestGasTipCap(ctx)
	if err != nil {
		return nil, err
	}
	return (*hexutil.Big)(tipcap), err
}

type feeHistoryResult struct {
	OldestBlock  *hexutil.Big     `json:"oldestBlock"`
	Reward       [][]*hexutil.Big `json:"reward,omitempty"`
	BaseFee      []*hexutil.Big   `json:"baseFeePerGas,omitempty"`
	GasUsedRatio []float64        `json:"gasUsedRatio"`
}

// FeeHistory returns the fee market history.
func (s *EthereumAPI) FeeHistory(ctx context.Context, blockCount math.HexOrDecimal64, lastBlock rpc.BlockNumber, rewardPercentiles []float64) (*feeHistoryResult, error) {
	oldest, reward, baseFee, gasUsed, err := s.b.FeeHistory(ctx, uint64(blockCount), lastBlock, rewardPercentiles)
	if err != nil {
		return nil, err
	}
	results := &feeHistoryResult{
		OldestBlock:  (*hexutil.Big)(oldest),
		GasUsedRatio: gasUsed,
	}
	if reward != nil {
		results.Reward = make([][]*hexutil.Big, len(reward))
		for i, w := range reward {
			results.Reward[i] = make([]*hexutil.Big, len(w))
			for j, v := range w {
				results.Reward[i][j] = (*hexutil.Big)(v)
			}
		}
	}
	if baseFee != nil {
		results.BaseFee = make([]*hexutil.Big, len(baseFee))
		for i, v := range baseFee {
			results.BaseFee[i] = (*hexutil.Big)(v)
		}
	}
	return results, nil
}

// Syncing returns false in case the node is currently not syncing with the network. It can be up-to-date or has not
// yet received the latest block headers from its pears. In case it is synchronizing:
// - startingBlock: block number this node started to synchronize from
// - currentBlock:  block number this node is currently importing
// - highestBlock:  block number of the highest block header this node has received from peers
// - pulledStates:  number of state entries processed until now
// - knownStates:   number of known state entries that still need to be pulled
func (s *EthereumAPI) Syncing() (interface{}, error) {
	progress := s.b.SyncProgress()

	// Return not syncing if the synchronisation already completed
	if progress.Done() {
		return false, nil
	}
	// Otherwise gather the block sync stats
	return map[string]interface{}{
		"startingBlock":          hexutil.Uint64(progress.StartingBlock),
		"currentBlock":           hexutil.Uint64(progress.CurrentBlock),
		"highestBlock":           hexutil.Uint64(progress.HighestBlock),
		"syncedAccounts":         hexutil.Uint64(progress.SyncedAccounts),
		"syncedAccountBytes":     hexutil.Uint64(progress.SyncedAccountBytes),
		"syncedBytecodes":        hexutil.Uint64(progress.SyncedBytecodes),
		"syncedBytecodeBytes":    hexutil.Uint64(progress.SyncedBytecodeBytes),
		"syncedStorage":          hexutil.Uint64(progress.SyncedStorage),
		"syncedStorageBytes":     hexutil.Uint64(progress.SyncedStorageBytes),
		"healedTrienodes":        hexutil.Uint64(progress.HealedTrienodes),
		"healedTrienodeBytes":    hexutil.Uint64(progress.HealedTrienodeBytes),
		"healedBytecodes":        hexutil.Uint64(progress.HealedBytecodes),
		"healedBytecodeBytes":    hexutil.Uint64(progress.HealedBytecodeBytes),
		"healingTrienodes":       hexutil.Uint64(progress.HealingTrienodes),
		"healingBytecode":        hexutil.Uint64(progress.HealingBytecode),
		"txIndexFinishedBlocks":  hexutil.Uint64(progress.TxIndexFinishedBlocks),
		"txIndexRemainingBlocks": hexutil.Uint64(progress.TxIndexRemainingBlocks),
	}, nil
}

// TxPoolAPI offers and API for the transaction pool. It only operates on data that is non-confidential.
type TxPoolAPI struct {
	b Backend
}

// NewTxPoolAPI creates a new tx pool service that gives information about the transaction pool.
func NewTxPoolAPI(b Backend) *TxPoolAPI {
	return &TxPoolAPI{b}
}

// Content returns the transactions contained within the transaction pool.
func (s *TxPoolAPI) Content() map[string]map[string]map[string]*RPCTransaction {
	content := map[string]map[string]map[string]*RPCTransaction{
		"pending": make(map[string]map[string]*RPCTransaction),
		"queued":  make(map[string]map[string]*RPCTransaction),
	}
	pending, queue := s.b.TxPoolContent()
	curHeader := s.b.CurrentHeader()
	// Flatten the pending transactions
	for account, txs := range pending {
		dump := make(map[string]*RPCTransaction)
		for _, tx := range txs {
			dump[fmt.Sprintf("%d", tx.Nonce())] = NewRPCPendingTransaction(tx, curHeader, s.b.ChainConfig())
		}
		content["pending"][account.Hex()] = dump
	}
	// Flatten the queued transactions
	for account, txs := range queue {
		dump := make(map[string]*RPCTransaction)
		for _, tx := range txs {
			dump[fmt.Sprintf("%d", tx.Nonce())] = NewRPCPendingTransaction(tx, curHeader, s.b.ChainConfig())
		}
		content["queued"][account.Hex()] = dump
	}
	return content
}

// ContentFrom returns the transactions contained within the transaction pool.
func (s *TxPoolAPI) ContentFrom(addr common.Address) map[string]map[string]*RPCTransaction {
	content := make(map[string]map[string]*RPCTransaction, 2)
	pending, queue := s.b.TxPoolContentFrom(addr)
	curHeader := s.b.CurrentHeader()

	// Build the pending transactions
	dump := make(map[string]*RPCTransaction, len(pending))
	for _, tx := range pending {
		dump[fmt.Sprintf("%d", tx.Nonce())] = NewRPCPendingTransaction(tx, curHeader, s.b.ChainConfig())
	}
	content["pending"] = dump

	// Build the queued transactions
	dump = make(map[string]*RPCTransaction, len(queue))
	for _, tx := range queue {
		dump[fmt.Sprintf("%d", tx.Nonce())] = NewRPCPendingTransaction(tx, curHeader, s.b.ChainConfig())
	}
	content["queued"] = dump

	return content
}

// Status returns the number of pending and queued transaction in the pool.
func (s *TxPoolAPI) Status() map[string]hexutil.Uint {
	pending, queue := s.b.Stats()
	return map[string]hexutil.Uint{
		"pending": hexutil.Uint(pending),
		"queued":  hexutil.Uint(queue),
	}
}

// Inspect retrieves the content of the transaction pool and flattens it into an
// easily inspectable list.
func (s *TxPoolAPI) Inspect() map[string]map[string]map[string]string {
	content := map[string]map[string]map[string]string{
		"pending": make(map[string]map[string]string),
		"queued":  make(map[string]map[string]string),
	}
	pending, queue := s.b.TxPoolContent()

	// Define a formatter to flatten a transaction into a string
	var format = func(tx *types.Transaction) string {
		if to := tx.To(); to != nil {
			return fmt.Sprintf("%s: %v wei + %v gas × %v wei", tx.To().Hex(), tx.Value(), tx.Gas(), tx.GasPrice())
		}
		return fmt.Sprintf("contract creation: %v wei + %v gas × %v wei", tx.Value(), tx.Gas(), tx.GasPrice())
	}
	// Flatten the pending transactions
	for account, txs := range pending {
		dump := make(map[string]string)
		for _, tx := range txs {
			dump[fmt.Sprintf("%d", tx.Nonce())] = format(tx)
		}
		content["pending"][account.Hex()] = dump
	}
	// Flatten the queued transactions
	for account, txs := range queue {
		dump := make(map[string]string)
		for _, tx := range txs {
			dump[fmt.Sprintf("%d", tx.Nonce())] = format(tx)
		}
		content["queued"][account.Hex()] = dump
	}
	return content
}

// EthereumAccountAPI provides an API to access accounts managed by this node.
// It offers only methods that can retrieve accounts.
type EthereumAccountAPI struct {
	am *accounts.Manager
}

// NewEthereumAccountAPI creates a new EthereumAccountAPI.
func NewEthereumAccountAPI(am *accounts.Manager) *EthereumAccountAPI {
	return &EthereumAccountAPI{am: am}
}

// Accounts returns the collection of accounts this node manages.
func (s *EthereumAccountAPI) Accounts() []common.Address {
	return s.am.Accounts()
}

// PersonalAccountAPI provides an API to access accounts managed by this node.
// It offers methods to create, (un)lock en list accounts. Some methods accept
// passwords and are therefore considered private by default.
type PersonalAccountAPI struct {
	am        *accounts.Manager
	nonceLock *AddrLocker
	b         Backend
}

// NewPersonalAccountAPI creates a new PersonalAccountAPI.
func NewPersonalAccountAPI(b Backend, nonceLock *AddrLocker) *PersonalAccountAPI {
	return &PersonalAccountAPI{
		am:        b.AccountManager(),
		nonceLock: nonceLock,
		b:         b,
	}
}

// ListAccounts will return a list of addresses for accounts this node manages.
func (s *PersonalAccountAPI) ListAccounts() []common.Address {
	return s.am.Accounts()
}

// rawWallet is a JSON representation of an accounts.Wallet interface, with its
// data contents extracted into plain fields.
type rawWallet struct {
	URL      string             `json:"url"`
	Status   string             `json:"status"`
	Failure  string             `json:"failure,omitempty"`
	Accounts []accounts.Account `json:"accounts,omitempty"`
}

// ListWallets will return a list of wallets this node manages.
func (s *PersonalAccountAPI) ListWallets() []rawWallet {
	wallets := make([]rawWallet, 0) // return [] instead of nil if empty
	for _, wallet := range s.am.Wallets() {
		status, failure := wallet.Status()

		raw := rawWallet{
			URL:      wallet.URL().String(),
			Status:   status,
			Accounts: wallet.Accounts(),
		}
		if failure != nil {
			raw.Failure = failure.Error()
		}
		wallets = append(wallets, raw)
	}
	return wallets
}

// OpenWallet initiates a hardware wallet opening procedure, establishing a USB
// connection and attempting to authenticate via the provided passphrase. Note,
// the method may return an extra challenge requiring a second open (e.g. the
// Trezor PIN matrix challenge).
func (s *PersonalAccountAPI) OpenWallet(url string, passphrase *string) error {
	wallet, err := s.am.Wallet(url)
	if err != nil {
		return err
	}
	pass := ""
	if passphrase != nil {
		pass = *passphrase
	}
	return wallet.Open(pass)
}

// DeriveAccount requests an HD wallet to derive a new account, optionally pinning
// it for later reuse.
func (s *PersonalAccountAPI) DeriveAccount(url string, path string, pin *bool) (accounts.Account, error) {
	wallet, err := s.am.Wallet(url)
	if err != nil {
		return accounts.Account{}, err
	}
	derivPath, err := accounts.ParseDerivationPath(path)
	if err != nil {
		return accounts.Account{}, err
	}
	if pin == nil {
		pin = new(bool)
	}
	return wallet.Derive(derivPath, *pin)
}

// NewAccount will create a new account and returns the address for the new account.
func (s *PersonalAccountAPI) NewAccount(password string) (common.AddressEIP55, error) {
	ks, err := fetchKeystore(s.am)
	if err != nil {
		return common.AddressEIP55{}, err
	}
	acc, err := ks.NewAccount(password)
	if err == nil {
		addrEIP55 := common.AddressEIP55(acc.Address)
		log.Info("Your new key was generated", "address", addrEIP55.String())
		log.Warn("Please backup your key file!", "path", acc.URL.Path)
		log.Warn("Please remember your password!")
		return addrEIP55, nil
	}
	return common.AddressEIP55{}, err
}

// fetchKeystore retrieves the encrypted keystore from the account manager.
func fetchKeystore(am *accounts.Manager) (*keystore.KeyStore, error) {
	if ks := am.Backends(keystore.KeyStoreType); len(ks) > 0 {
		return ks[0].(*keystore.KeyStore), nil
	}
	return nil, errors.New("local keystore not used")
}

// ImportRawKey stores the given hex encoded ECDSA key into the key directory,
// encrypting it with the passphrase.
func (s *PersonalAccountAPI) ImportRawKey(privkey string, password string) (common.Address, error) {
	key, err := crypto.HexToECDSA(privkey)
	if err != nil {
		return common.Address{}, err
	}
	ks, err := fetchKeystore(s.am)
	if err != nil {
		return common.Address{}, err
	}
	acc, err := ks.ImportECDSA(key, password)
	return acc.Address, err
}

// UnlockAccount will unlock the account associated with the given address with
// the given password for duration seconds. If duration is nil it will use a
// default of 300 seconds. It returns an indication if the account was unlocked.
func (s *PersonalAccountAPI) UnlockAccount(ctx context.Context, addr common.Address, password string, duration *uint64) (bool, error) {
	// When the API is exposed by external RPC(http, ws etc), unless the user
	// explicitly specifies to allow the insecure account unlocking, otherwise
	// it is disabled.
	if s.b.ExtRPCEnabled() && !s.b.AccountManager().Config().InsecureUnlockAllowed {
		return false, errors.New("account unlock with HTTP access is forbidden")
	}

	const max = uint64(time.Duration(math.MaxInt64) / time.Second)
	var d time.Duration
	if duration == nil {
		d = 300 * time.Second
	} else if *duration > max {
		return false, errors.New("unlock duration too large")
	} else {
		d = time.Duration(*duration) * time.Second
	}
	ks, err := fetchKeystore(s.am)
	if err != nil {
		return false, err
	}
	err = ks.TimedUnlock(accounts.Account{Address: addr}, password, d)
	if err != nil {
		log.Warn("Failed account unlock attempt", "address", addr, "err", err)
	}
	return err == nil, err
}

// LockAccount will lock the account associated with the given address when it's unlocked.
func (s *PersonalAccountAPI) LockAccount(addr common.Address) bool {
	if ks, err := fetchKeystore(s.am); err == nil {
		return ks.Lock(addr) == nil
	}
	return false
}

// signTransaction sets defaults and signs the given transaction
// NOTE: the caller needs to ensure that the nonceLock is held, if applicable,
// and release it after the transaction has been submitted to the tx pool
func (s *PersonalAccountAPI) signTransaction(ctx context.Context, args *TransactionArgs, passwd string) (*types.Transaction, error) {
	// Look up the wallet containing the requested signer
	account := accounts.Account{Address: args.from()}
	wallet, err := s.am.Find(account)
	if err != nil {
		return nil, err
	}
	// Set some sanity defaults and terminate on failure
	if err := args.setDefaults(ctx, s.b); err != nil {
		return nil, err
	}
	// Assemble the transaction and sign with the wallet
	tx := args.toTransaction()

	return wallet.SignTxWithPassphrase(account, passwd, tx, s.b.ChainConfig().GetChainID())
}

// SendTransaction will create a transaction from the given arguments and
// tries to sign it with the key associated with args.From. If the given
// passwd isn't able to decrypt the key it fails.
func (s *PersonalAccountAPI) SendTransaction(ctx context.Context, args TransactionArgs, passwd string) (common.Hash, error) {
	if args.Nonce == nil {
		// Hold the mutex around signing to prevent concurrent assignment of
		// the same nonce to multiple accounts.
		s.nonceLock.LockAddr(args.from())
		defer s.nonceLock.UnlockAddr(args.from())
	}
	if args.IsEIP4844() {
		return common.Hash{}, errBlobTxNotSupported
	}
	signed, err := s.signTransaction(ctx, &args, passwd)
	if err != nil {
		log.Warn("Failed transaction send attempt", "from", args.from(), "to", args.To, "value", args.Value.ToInt(), "err", err)
		return common.Hash{}, err
	}
	return SubmitTransaction(ctx, s.b, signed)
}

// SignTransaction will create a transaction from the given arguments and
// tries to sign it with the key associated with args.From. If the given passwd isn't
// able to decrypt the key it fails. The transaction is returned in RLP-form, not broadcast
// to other nodes
func (s *PersonalAccountAPI) SignTransaction(ctx context.Context, args TransactionArgs, passwd string) (*SignTransactionResult, error) {
	// No need to obtain the noncelock mutex, since we won't be sending this
	// tx into the transaction pool, but right back to the user
	if args.From == nil {
		return nil, errors.New("sender not specified")
	}
	if args.Gas == nil {
		return nil, errors.New("gas not specified")
	}
	if args.GasPrice == nil && (args.MaxFeePerGas == nil || args.MaxPriorityFeePerGas == nil) {
		return nil, errors.New("missing gasPrice or maxFeePerGas/maxPriorityFeePerGas")
	}
	if args.IsEIP4844() {
		return nil, errBlobTxNotSupported
	}
	if args.Nonce == nil {
		return nil, errors.New("nonce not specified")
	}
	// Before actually signing the transaction, ensure the transaction fee is reasonable.
	tx := args.toTransaction()
	if err := checkTxFee(tx.GasPrice(), tx.Gas(), s.b.RPCTxFeeCap()); err != nil {
		return nil, err
	}
	signed, err := s.signTransaction(ctx, &args, passwd)
	if err != nil {
		log.Warn("Failed transaction sign attempt", "from", args.from(), "to", args.To, "value", args.Value.ToInt(), "err", err)
		return nil, err
	}
	data, err := signed.MarshalBinary()
	if err != nil {
		return nil, err
	}
	return &SignTransactionResult{data, signed}, nil
}

// Sign calculates an Ethereum ECDSA signature for:
// keccak256("\x19Ethereum Signed Message:\n" + len(message) + message))
//
// Note, the produced signature conforms to the secp256k1 curve R, S and V values,
// where the V value will be 27 or 28 for legacy reasons.
//
// The key used to calculate the signature is decrypted with the given password.
//
// https://geth.ethereum.org/docs/interacting-with-geth/rpc/ns-personal#personal-sign
func (s *PersonalAccountAPI) Sign(ctx context.Context, data hexutil.Bytes, addr common.Address, passwd string) (hexutil.Bytes, error) {
	// Look up the wallet containing the requested signer
	account := accounts.Account{Address: addr}

	wallet, err := s.b.AccountManager().Find(account)
	if err != nil {
		return nil, err
	}
	// Assemble sign the data with the wallet
	signature, err := wallet.SignTextWithPassphrase(account, passwd, data)
	if err != nil {
		log.Warn("Failed data sign attempt", "address", addr, "err", err)
		return nil, err
	}
	signature[crypto.RecoveryIDOffset] += 27 // Transform V from 0/1 to 27/28 according to the yellow paper
	return signature, nil
}

// EcRecover returns the address for the account that was used to create the signature.
// Note, this function is compatible with eth_sign and personal_sign. As such it recovers
// the address of:
// hash = keccak256("\x19Ethereum Signed Message:\n"${message length}${message})
// addr = ecrecover(hash, signature)
//
// Note, the signature must conform to the secp256k1 curve R, S and V values, where
// the V value must be 27 or 28 for legacy reasons.
//
// https://geth.ethereum.org/docs/interacting-with-geth/rpc/ns-personal#personal-ecrecover
func (s *PersonalAccountAPI) EcRecover(ctx context.Context, data, sig hexutil.Bytes) (common.Address, error) {
	if len(sig) != crypto.SignatureLength {
		return common.Address{}, fmt.Errorf("signature must be %d bytes long", crypto.SignatureLength)
	}
	if sig[crypto.RecoveryIDOffset] != 27 && sig[crypto.RecoveryIDOffset] != 28 {
		return common.Address{}, errors.New("invalid Ethereum signature (V is not 27 or 28)")
	}
	sig[crypto.RecoveryIDOffset] -= 27 // Transform yellow paper V from 27/28 to 0/1

	rpk, err := crypto.SigToPub(accounts.TextHash(data), sig)
	if err != nil {
		return common.Address{}, err
	}
	return crypto.PubkeyToAddress(*rpk), nil
}

// InitializeWallet initializes a new wallet at the provided URL, by generating and returning a new private key.
func (s *PersonalAccountAPI) InitializeWallet(ctx context.Context, url string) (string, error) {
	wallet, err := s.am.Wallet(url)
	if err != nil {
		return "", err
	}

	entropy, err := bip39.NewEntropy(256)
	if err != nil {
		return "", err
	}

	mnemonic, err := bip39.NewMnemonic(entropy)
	if err != nil {
		return "", err
	}

	seed := bip39.NewSeed(mnemonic, "")

	switch wallet := wallet.(type) {
	case *scwallet.Wallet:
		return mnemonic, wallet.Initialize(seed)
	default:
		return "", errors.New("specified wallet does not support initialization")
	}
}

// Unpair deletes a pairing between wallet and geth.
func (s *PersonalAccountAPI) Unpair(ctx context.Context, url string, pin string) error {
	wallet, err := s.am.Wallet(url)
	if err != nil {
		return err
	}

	switch wallet := wallet.(type) {
	case *scwallet.Wallet:
		return wallet.Unpair([]byte(pin))
	default:
		return errors.New("specified wallet does not support pairing")
	}
}

// BlockChainAPI provides an API to access Ethereum blockchain data.
type BlockChainAPI struct {
	b Backend
}

// NewBlockChainAPI creates a new Ethereum blockchain API.
func NewBlockChainAPI(b Backend) *BlockChainAPI {
	return &BlockChainAPI{b}
}

// ChainId is the EIP-155 replay-protection chain id for the current Ethereum chain config.
//
// Note, this method does not conform to EIP-695 because the configured chain ID is always
// returned, regardless of the current head block. We used to return an error when the chain
// wasn't synced up to a block where EIP-155 is enabled, but this behavior caused issues
// in CL clients.
func (api *BlockChainAPI) ChainId() *hexutil.Big {
	return (*hexutil.Big)(api.b.ChainConfig().GetChainID())
}

// BlockNumber returns the block number of the chain head.
func (s *BlockChainAPI) BlockNumber() hexutil.Uint64 {
	header, _ := s.b.HeaderByNumber(context.Background(), rpc.LatestBlockNumber) // latest header should always be available
	return hexutil.Uint64(header.Number.Uint64())
}

// GetBalance returns the amount of wei for the given address in the state of the
// given block number. The rpc.LatestBlockNumber and rpc.PendingBlockNumber meta
// block numbers are also allowed.
func (s *BlockChainAPI) GetBalance(ctx context.Context, address common.Address, blockNrOrHash rpc.BlockNumberOrHash) (*hexutil.Big, error) {
	state, _, err := s.b.StateAndHeaderByNumberOrHash(ctx, blockNrOrHash)
	if state == nil || err != nil {
		return nil, err
	}
	b := state.GetBalance(address).ToBig()
	return (*hexutil.Big)(b), state.Error()
}

// AccountResult structs for GetProof
type AccountResult struct {
	Address      common.Address  `json:"address"`
	AccountProof []string        `json:"accountProof"`
	Balance      *hexutil.Big    `json:"balance"`
	CodeHash     common.Hash     `json:"codeHash"`
	Nonce        hexutil.Uint64  `json:"nonce"`
	StorageHash  common.Hash     `json:"storageHash"`
	StorageProof []StorageResult `json:"storageProof"`
}

type StorageResult struct {
	Key   string       `json:"key"`
	Value *hexutil.Big `json:"value"`
	Proof []string     `json:"proof"`
}

// proofList implements ethdb.KeyValueWriter and collects the proofs as
// hex-strings for delivery to rpc-caller.
type proofList []string

func (n *proofList) Put(key []byte, value []byte) error {
	*n = append(*n, hexutil.Encode(value))
	return nil
}

func (n *proofList) Delete(key []byte) error {
	panic("not supported")
}

// GetProof returns the Merkle-proof for a given account and optionally some storage keys.
func (s *BlockChainAPI) GetProof(ctx context.Context, address common.Address, storageKeys []string, blockNrOrHash rpc.BlockNumberOrHash) (*AccountResult, error) {
	var (
		keys         = make([]common.Hash, len(storageKeys))
		keyLengths   = make([]int, len(storageKeys))
		storageProof = make([]StorageResult, len(storageKeys))
	)
	// Deserialize all keys. This prevents state access on invalid input.
	for i, hexKey := range storageKeys {
		var err error
		keys[i], keyLengths[i], err = decodeHash(hexKey)
		if err != nil {
			return nil, err
		}
	}
	statedb, header, err := s.b.StateAndHeaderByNumberOrHash(ctx, blockNrOrHash)
	if statedb == nil || err != nil {
		return nil, err
	}
	codeHash := statedb.GetCodeHash(address)
	storageRoot := statedb.GetStorageRoot(address)

	if len(keys) > 0 {
		var storageTrie state.Trie
		if storageRoot != types.EmptyRootHash && storageRoot != (common.Hash{}) {
			id := trie.StorageTrieID(header.Root, crypto.Keccak256Hash(address.Bytes()), storageRoot)
			st, err := trie.NewStateTrie(id, statedb.Database().TrieDB())
			if err != nil {
				return nil, err
			}
			storageTrie = st
		}
		// Create the proofs for the storageKeys.
		for i, key := range keys {
			// Output key encoding is a bit special: if the input was a 32-byte hash, it is
			// returned as such. Otherwise, we apply the QUANTITY encoding mandated by the
			// JSON-RPC spec for getProof. This behavior exists to preserve backwards
			// compatibility with older client versions.
			var outputKey string
			if keyLengths[i] != 32 {
				outputKey = hexutil.EncodeBig(key.Big())
			} else {
				outputKey = hexutil.Encode(key[:])
			}
			if storageTrie == nil {
				storageProof[i] = StorageResult{outputKey, &hexutil.Big{}, []string{}}
				continue
			}
			var proof proofList
			if err := storageTrie.Prove(crypto.Keccak256(key.Bytes()), &proof); err != nil {
				return nil, err
			}
			value := (*hexutil.Big)(statedb.GetState(address, key).Big())
			storageProof[i] = StorageResult{outputKey, value, proof}
		}
	}
	// Create the accountProof.
	tr, err := trie.NewStateTrie(trie.StateTrieID(header.Root), statedb.Database().TrieDB())
	if err != nil {
		return nil, err
	}
	var accountProof proofList
	if err := tr.Prove(crypto.Keccak256(address.Bytes()), &accountProof); err != nil {
		return nil, err
	}
	balance := statedb.GetBalance(address).ToBig()
	return &AccountResult{
		Address:      address,
		AccountProof: accountProof,
		Balance:      (*hexutil.Big)(balance),
		CodeHash:     codeHash,
		Nonce:        hexutil.Uint64(statedb.GetNonce(address)),
		StorageHash:  storageRoot,
		StorageProof: storageProof,
	}, statedb.Error()
}

// decodeHash parses a hex-encoded 32-byte hash. The input may optionally
// be prefixed by 0x and can have a byte length up to 32.
func decodeHash(s string) (h common.Hash, inputLength int, err error) {
	if strings.HasPrefix(s, "0x") || strings.HasPrefix(s, "0X") {
		s = s[2:]
	}
	if (len(s) & 1) > 0 {
		s = "0" + s
	}
	b, err := hex.DecodeString(s)
	if err != nil {
		return common.Hash{}, 0, errors.New("hex string invalid")
	}
	if len(b) > 32 {
		return common.Hash{}, len(b), errors.New("hex string too long, want at most 32 bytes")
	}
	return common.BytesToHash(b), len(b), nil
}

// GetHeaderByNumber returns the requested canonical block header.
//   - When blockNr is -1 the chain pending header is returned.
//   - When blockNr is -2 the chain latest header is returned.
//   - When blockNr is -3 the chain finalized header is returned.
//   - When blockNr is -4 the chain safe header is returned.
func (s *BlockChainAPI) GetHeaderByNumber(ctx context.Context, number rpc.BlockNumber) (*RPCMarshalHeaderT, error) {
	header, err := s.b.HeaderByNumber(ctx, number)
	if header != nil && err == nil {
		response := s.rpcMarshalHeader(ctx, header)
		if number == rpc.PendingBlockNumber {
			// Pending header need to nil out a few fields
			response.setAsPending()
		}
		return response, err
	}
	return nil, err
}

// GetHeaderByHash returns the requested header by hash.
func (s *BlockChainAPI) GetHeaderByHash(ctx context.Context, hash common.Hash) *RPCMarshalHeaderT {
	header, _ := s.b.HeaderByHash(ctx, hash)
	if header != nil {
		return s.rpcMarshalHeader(ctx, header)
	}
	return nil
}

// GetBlockByNumber returns the requested canonical block.
//   - When blockNr is -1 the chain pending block is returned.
//   - When blockNr is -2 the chain latest block is returned.
//   - When blockNr is -3 the chain finalized block is returned.
//   - When blockNr is -4 the chain safe block is returned.
//   - When fullTx is true all transactions in the block are returned, otherwise
//     only the transaction hash is returned.
func (s *BlockChainAPI) GetBlockByNumber(ctx context.Context, number rpc.BlockNumber, fullTx bool) (*RPCMarshalBlockT, error) {
	block, err := s.b.BlockByNumber(ctx, number)
	if block != nil && err == nil {
		response, err := s.rpcMarshalBlock(ctx, block, true, fullTx)
		if err == nil && number == rpc.PendingBlockNumber {
			// Pending blocks need to nil out a few fields
			response.setAsPending()
		}
		return response, err
	}
	return nil, err
}

// GetBlockByHash returns the requested block. When fullTx is true all transactions in the block are returned in full
// detail, otherwise only the transaction hash is returned.
func (s *BlockChainAPI) GetBlockByHash(ctx context.Context, hash common.Hash, fullTx bool) (*RPCMarshalBlockT, error) {
	block, err := s.b.BlockByHash(ctx, hash)
	if block != nil {
		return s.rpcMarshalBlock(ctx, block, true, fullTx)
	}
	return nil, err
}

// GetUncleByBlockNumberAndIndex returns the uncle block for the given block hash and index. When fullTx is true
// all transactions in the block are returned in full detail, otherwise only the transaction hash is returned.
func (s *BlockChainAPI) GetUncleByBlockNumberAndIndex(ctx context.Context, blockNr rpc.BlockNumber, index hexutil.Uint) (*RPCMarshalBlockT, error) {
	block, err := s.b.BlockByNumber(ctx, blockNr)
	if block != nil {
		uncles := block.Uncles()
		if index >= hexutil.Uint(len(uncles)) {
			log.Debug("Requested uncle not found", "number", blockNr, "hash", block.Hash(), "index", index)
			return nil, nil
		}
		block = types.NewBlockWithHeader(uncles[index])
		return s.rpcMarshalBlock(ctx, block, false, false)
	}
	return nil, err
}

// GetUncleByBlockHashAndIndex returns the uncle block for the given block hash and index. When fullTx is true
// all transactions in the block are returned in full detail, otherwise only the transaction hash is returned.
func (s *BlockChainAPI) GetUncleByBlockHashAndIndex(ctx context.Context, blockHash common.Hash, index hexutil.Uint) (*RPCMarshalBlockT, error) {
	block, err := s.b.BlockByHash(ctx, blockHash)
	if block != nil {
		uncles := block.Uncles()
		if index >= hexutil.Uint(len(uncles)) {
			log.Debug("Requested uncle not found", "number", block.Number(), "hash", blockHash, "index", index)
			return nil, nil
		}
		block = types.NewBlockWithHeader(uncles[index])
		return s.rpcMarshalBlock(ctx, block, false, false)
	}
	return nil, err
}

// GetUncleCountByBlockNumber returns number of uncles in the block for the given block number
func (s *BlockChainAPI) GetUncleCountByBlockNumber(ctx context.Context, blockNr rpc.BlockNumber) *hexutil.Uint {
	if block, _ := s.b.BlockByNumber(ctx, blockNr); block != nil {
		n := hexutil.Uint(len(block.Uncles()))
		return &n
	}
	return nil
}

// GetUncleCountByBlockHash returns number of uncles in the block for the given block hash
func (s *BlockChainAPI) GetUncleCountByBlockHash(ctx context.Context, blockHash common.Hash) *hexutil.Uint {
	if block, _ := s.b.BlockByHash(ctx, blockHash); block != nil {
		n := hexutil.Uint(len(block.Uncles()))
		return &n
	}
	return nil
}

// GetCode returns the code stored at the given address in the state for the given block number.
func (s *BlockChainAPI) GetCode(ctx context.Context, address common.Address, blockNrOrHash rpc.BlockNumberOrHash) (hexutil.Bytes, error) {
	state, _, err := s.b.StateAndHeaderByNumberOrHash(ctx, blockNrOrHash)
	if state == nil || err != nil {
		return nil, err
	}
	code := state.GetCode(address)
	return code, state.Error()
}

// GetStorageAt returns the storage from the state at the given address, key and
// block number. The rpc.LatestBlockNumber and rpc.PendingBlockNumber meta block
// numbers are also allowed.
func (s *BlockChainAPI) GetStorageAt(ctx context.Context, address common.Address, hexKey string, blockNrOrHash rpc.BlockNumberOrHash) (hexutil.Bytes, error) {
	state, _, err := s.b.StateAndHeaderByNumberOrHash(ctx, blockNrOrHash)
	if state == nil || err != nil {
		return nil, err
	}
	key, _, err := decodeHash(hexKey)
	if err != nil {
		return nil, fmt.Errorf("unable to decode storage key: %s", err)
	}
	res := state.GetState(address, key)
	return res[:], state.Error()
}

// GetBlockReceipts returns the block receipts for the given block hash or number or tag.
func (s *BlockChainAPI) GetBlockReceipts(ctx context.Context, blockNrOrHash rpc.BlockNumberOrHash) ([]map[string]interface{}, error) {
	block, err := s.b.BlockByNumberOrHash(ctx, blockNrOrHash)
	if block == nil || err != nil {
		// When the block doesn't exist, the RPC method should return JSON null
		// as per specification.
		return nil, nil
	}
	receipts, err := s.b.GetReceipts(ctx, block.Hash())
	if err != nil {
		return nil, err
	}
	txs := block.Transactions()
	if len(txs) != len(receipts) {
		return nil, fmt.Errorf("receipts length mismatch: %d vs %d", len(txs), len(receipts))
	}

	// Derive the sender.
	signer := types.MakeSigner(s.b.ChainConfig(), block.Number(), block.Time())

	result := make([]map[string]interface{}, len(receipts))
	for i, receipt := range receipts {
		result[i] = marshalReceipt(receipt, block.Hash(), block.NumberU64(), signer, txs[i], i)
	}

	return result, nil
}

// OverrideAccount indicates the overriding fields of account during the execution
// of a message call.
// Note, state and stateDiff can't be specified at the same time. If state is
// set, message execution will only use the data in the given state. Otherwise
// if statDiff is set, all diff will be applied first and then execute the call
// message.
type OverrideAccount struct {
	Nonce     *hexutil.Uint64              `json:"nonce"`
	Code      *hexutil.Bytes               `json:"code"`
	Balance   **hexutil.Big                `json:"balance"`
	State     *map[common.Hash]common.Hash `json:"state"`
	StateDiff *map[common.Hash]common.Hash `json:"stateDiff"`
}

// StateOverride is the collection of overridden accounts.
type StateOverride map[common.Address]OverrideAccount

// Apply overrides the fields of specified accounts into the given state.
func (diff *StateOverride) Apply(state *state.StateDB) error {
	if diff == nil {
		return nil
	}
	for addr, account := range *diff {
		// Override account nonce.
		if account.Nonce != nil {
			state.SetNonce(addr, uint64(*account.Nonce))
		}
		// Override account(contract) code.
		if account.Code != nil {
			state.SetCode(addr, *account.Code)
		}
		// Override account balance.
		if account.Balance != nil {
			u256Balance, _ := uint256.FromBig((*big.Int)(*account.Balance))
			state.SetBalance(addr, u256Balance)
		}
		if account.State != nil && account.StateDiff != nil {
			return fmt.Errorf("account %s has both 'state' and 'stateDiff'", addr.Hex())
		}
		// Replace entire state if caller requires.
		if account.State != nil {
			state.SetStorage(addr, *account.State)
		}
		// Apply state diff into specified accounts.
		if account.StateDiff != nil {
			for key, value := range *account.StateDiff {
				state.SetState(addr, key, value)
			}
		}
	}
	// Now finalize the changes. Finalize is normally performed between transactions.
	// By using finalize, the overrides are semantically behaving as
	// if they were created in a transaction just before the tracing occur.
	state.Finalise(false)
	return nil
}

// BlockOverrides is a set of header fields to override.
type BlockOverrides struct {
	Number      *hexutil.Big
	Difficulty  *hexutil.Big
	Time        *hexutil.Uint64
	GasLimit    *hexutil.Uint64
	Coinbase    *common.Address
	Random      *common.Hash
	BaseFee     *hexutil.Big
	BlobBaseFee *hexutil.Big
}

// Apply overrides the given header fields into the given block context.
func (diff *BlockOverrides) Apply(blockCtx *vm.BlockContext) {
	if diff == nil {
		return
	}
	if diff.Number != nil {
		blockCtx.BlockNumber = diff.Number.ToInt()
	}
	if diff.Difficulty != nil {
		blockCtx.Difficulty = diff.Difficulty.ToInt()
	}
	if diff.Time != nil {
		blockCtx.Time = uint64(*diff.Time)
	}
	if diff.GasLimit != nil {
		blockCtx.GasLimit = uint64(*diff.GasLimit)
	}
	if diff.Coinbase != nil {
		blockCtx.Coinbase = *diff.Coinbase
	}
	if diff.Random != nil {
		blockCtx.Random = diff.Random
	}
	if diff.BaseFee != nil {
		blockCtx.BaseFee = diff.BaseFee.ToInt()
	}
	if diff.BlobBaseFee != nil {
		blockCtx.BlobBaseFee = diff.BlobBaseFee.ToInt()
	}
}

// ChainContextBackend provides methods required to implement ChainContext.
type ChainContextBackend interface {
	Engine() consensus.Engine
	HeaderByNumber(context.Context, rpc.BlockNumber) (*types.Header, error)
}

// ChainContext is an implementation of core.ChainContext. It's main use-case
// is instantiating a vm.BlockContext without having access to the BlockChain object.
type ChainContext struct {
	b   ChainContextBackend
	ctx context.Context
}

// NewChainContext creates a new ChainContext object.
func NewChainContext(ctx context.Context, backend ChainContextBackend) *ChainContext {
	return &ChainContext{ctx: ctx, b: backend}
}

func (context *ChainContext) Engine() consensus.Engine {
	return context.b.Engine()
}

func (context *ChainContext) GetHeader(hash common.Hash, number uint64) *types.Header {
	// This method is called to get the hash for a block number when executing the BLOCKHASH
	// opcode. Hence no need to search for non-canonical blocks.
	header, err := context.b.HeaderByNumber(context.ctx, rpc.BlockNumber(number))
	if err != nil || header.Hash() != hash {
		return nil
	}
	return header
}

func doCall(ctx context.Context, b Backend, args TransactionArgs, state *state.StateDB, header *types.Header, overrides *StateOverride, blockOverrides *BlockOverrides, timeout time.Duration, globalGasCap uint64) (*core.ExecutionResult, error) {
	if err := overrides.Apply(state); err != nil {
		return nil, err
	}
	// Setup context so it may be cancelled the call has completed
	// or, in case of unmetered gas, setup a context with a timeout.
	var cancel context.CancelFunc
	if timeout > 0 {
		ctx, cancel = context.WithTimeout(ctx, timeout)
	} else {
		ctx, cancel = context.WithCancel(ctx)
	}
	// Make sure the context is cancelled when the call has completed
	// this makes sure resources are cleaned up.
	defer cancel()

	// Get a new instance of the EVM.
	msg, err := args.ToMessage(globalGasCap, header.BaseFee)
	if err != nil {
		return nil, err
	}
	blockCtx := core.NewEVMBlockContext(header, NewChainContext(ctx, b), nil)
	if blockOverrides != nil {
		blockOverrides.Apply(&blockCtx)
	}
	evm := b.GetEVM(ctx, msg, state, header, &vm.Config{NoBaseFee: true}, &blockCtx)

	// Wait for the context to be done and cancel the evm. Even if the
	// EVM has finished, cancelling may be done (repeatedly)
	go func() {
		<-ctx.Done()
		evm.Cancel()
	}()

	// Execute the message.
	gp := new(core.GasPool).AddGas(math.MaxUint64)
	result, err := core.ApplyMessage(evm, msg, gp)
	if err := state.Error(); err != nil {
		return nil, err
	}

	// If the timer caused an abort, return an appropriate error message
	if evm.Cancelled() {
		return nil, fmt.Errorf("execution aborted (timeout = %v)", timeout)
	}
	if err != nil {
		return result, fmt.Errorf("err: %w (supplied gas %d)", err, msg.GasLimit)
	}
	return result, nil
}

func DoCall(ctx context.Context, b Backend, args TransactionArgs, blockNrOrHash rpc.BlockNumberOrHash, overrides *StateOverride, blockOverrides *BlockOverrides, timeout time.Duration, globalGasCap uint64) (*core.ExecutionResult, error) {
	defer func(start time.Time) { log.Debug("Executing EVM call finished", "runtime", time.Since(start)) }(time.Now())

	state, header, err := b.StateAndHeaderByNumberOrHash(ctx, blockNrOrHash)
	if state == nil || err != nil {
		return nil, err
	}

	return doCall(ctx, b, args, state, header, overrides, blockOverrides, timeout, globalGasCap)
}

// Call executes the given transaction on the state for the given block number.
//
// Additionally, the caller can specify a batch of contract for fields overriding.
//
// Note, this function doesn't make and changes in the state/blockchain and is
// useful to execute and retrieve values.
func (s *BlockChainAPI) Call(ctx context.Context, args TransactionArgs, blockNrOrHash *rpc.BlockNumberOrHash, overrides *StateOverride, blockOverrides *BlockOverrides) (hexutil.Bytes, error) {
	if blockNrOrHash == nil {
		latest := rpc.BlockNumberOrHashWithNumber(rpc.LatestBlockNumber)
		blockNrOrHash = &latest
	}
	result, err := DoCall(ctx, s.b, args, *blockNrOrHash, overrides, blockOverrides, s.b.RPCEVMTimeout(), s.b.RPCGasCap())
	if err != nil {
		return nil, err
	}
	// If the result contains a revert reason, try to unpack and return it.
	if len(result.Revert()) > 0 {
		return nil, newRevertError(result.Revert())
	}
	return result.Return(), result.Err
}

// DoEstimateGas returns the lowest possible gas limit that allows the transaction to run
// successfully at block `blockNrOrHash`. It returns error if the transaction would revert, or if
// there are unexpected failures. The gas limit is capped by both `args.Gas` (if non-nil &
// non-zero) and `gasCap` (if non-zero).
func DoEstimateGas(ctx context.Context, b Backend, args TransactionArgs, blockNrOrHash rpc.BlockNumberOrHash, overrides *StateOverride, gasCap uint64) (hexutil.Uint64, error) {
<<<<<<< HEAD
	// Binary search the gas limit, as it may need to be higher than the amount used
	var (
		lo uint64 // lowest-known gas limit where tx execution fails
		hi uint64 // lowest-known gas limit where tx execution succeeds
	)
	// Use zero address if sender unspecified.
	if args.From == nil {
		args.From = new(common.Address)
	}
	// Determine the highest gas limit can be used during the estimation.
	if args.Gas != nil && uint64(*args.Gas) >= vars.TxGas {
		hi = uint64(*args.Gas)
	} else {
		// Retrieve the block to act as the gas ceiling
		block, err := b.BlockByNumberOrHash(ctx, blockNrOrHash)
		if err != nil {
			return 0, err
		}
		if block == nil {
			return 0, errors.New("block not found")
		}
		hi = block.GasLimit()
	}
	// Normalize the max fee per gas the call is willing to spend.
	var feeCap *big.Int
	if args.GasPrice != nil && (args.MaxFeePerGas != nil || args.MaxPriorityFeePerGas != nil) {
		return 0, errors.New("both gasPrice and (maxFeePerGas or maxPriorityFeePerGas) specified")
	} else if args.GasPrice != nil {
		feeCap = args.GasPrice.ToInt()
	} else if args.MaxFeePerGas != nil {
		feeCap = args.MaxFeePerGas.ToInt()
	} else {
		feeCap = common.Big0
	}

=======
	// Retrieve the base state and mutate it with any overrides
>>>>>>> 7f131dcb
	state, header, err := b.StateAndHeaderByNumberOrHash(ctx, blockNrOrHash)
	if state == nil || err != nil {
		return 0, err
	}
	if err = overrides.Apply(state); err != nil {
		return 0, err
	}
	// Construct the gas estimator option from the user input
	opts := &gasestimator.Options{
		Config:     b.ChainConfig(),
		Chain:      NewChainContext(ctx, b),
		Header:     header,
		State:      state,
		ErrorRatio: estimateGasErrorRatio,
	}
	// Run the gas estimation andwrap any revertals into a custom return
	call, err := args.ToMessage(gasCap, header.BaseFee)
	if err != nil {
		return 0, err
	}
	estimate, revert, err := gasestimator.Estimate(ctx, call, opts, gasCap)
	if err != nil {
		if len(revert) > 0 {
			return 0, newRevertError(revert)
		}
		return 0, err
	}
	return hexutil.Uint64(estimate), nil
}

// EstimateGas returns the lowest possible gas limit that allows the transaction to run
// successfully at block `blockNrOrHash`, or the latest block if `blockNrOrHash` is unspecified. It
// returns error if the transaction would revert or if there are unexpected failures. The returned
// value is capped by both `args.Gas` (if non-nil & non-zero) and the backend's RPCGasCap
// configuration (if non-zero).
// Note: Required blob gas is not computed in this method.
func (s *BlockChainAPI) EstimateGas(ctx context.Context, args TransactionArgs, blockNrOrHash *rpc.BlockNumberOrHash, overrides *StateOverride) (hexutil.Uint64, error) {
	bNrOrHash := rpc.BlockNumberOrHashWithNumber(rpc.LatestBlockNumber)
	if blockNrOrHash != nil {
		bNrOrHash = *blockNrOrHash
	}
	return DoEstimateGas(ctx, s.b, args, bNrOrHash, overrides, s.b.RPCGasCap())
}

// RPCMarshalHeader converts the given header to the RPC output .
func RPCMarshalHeader(head *types.Header) map[string]interface{} {
	result := map[string]interface{}{
		"number":           (*hexutil.Big)(head.Number),
		"hash":             head.Hash(),
		"parentHash":       head.ParentHash,
		"nonce":            head.Nonce,
		"mixHash":          head.MixDigest,
		"sha3Uncles":       head.UncleHash,
		"logsBloom":        head.Bloom,
		"stateRoot":        head.Root,
		"miner":            head.Coinbase,
		"difficulty":       (*hexutil.Big)(head.Difficulty),
		"extraData":        hexutil.Bytes(head.Extra),
		"gasLimit":         hexutil.Uint64(head.GasLimit),
		"gasUsed":          hexutil.Uint64(head.GasUsed),
		"timestamp":        hexutil.Uint64(head.Time),
		"transactionsRoot": head.TxHash,
		"receiptsRoot":     head.ReceiptHash,
	}
	if head.BaseFee != nil {
		result["baseFeePerGas"] = (*hexutil.Big)(head.BaseFee)
	}
	if head.WithdrawalsHash != nil {
		result["withdrawalsRoot"] = head.WithdrawalsHash
	}
	if head.BlobGasUsed != nil {
		result["blobGasUsed"] = hexutil.Uint64(*head.BlobGasUsed)
	}
	if head.ExcessBlobGas != nil {
		result["excessBlobGas"] = hexutil.Uint64(*head.ExcessBlobGas)
	}
	if head.ParentBeaconRoot != nil {
		result["parentBeaconBlockRoot"] = head.ParentBeaconRoot
	}
	return result
}

// RPCMarshalHeaderT defines the RPC marshaling type for block headers.
type RPCMarshalHeaderT struct {
	Number           *hexutil.Big      `json:"number"`
	Hash             *common.Hash      `json:"hash"` // -- Pending will be nil --
	ParentHash       common.Hash       `json:"parentHash"`
	Nonce            *types.BlockNonce `json:"nonce"` // -- Pending will be nil --
	MixHash          common.Hash       `json:"mixHash"`
	Sha3Uncles       common.Hash       `json:"sha3Uncles"`
	LogsBloom        types.Bloom       `json:"logsBloom"`
	StateRoot        common.Hash       `json:"stateRoot"`
	Miner            *common.Address   `json:"miner"` // -- Pending will be nil --
	Difficulty       *hexutil.Big      `json:"difficulty"`
	TotalDifficulty  *hexutil.Big      `json:"totalDifficulty"`
	ExtraData        hexutil.Bytes     `json:"extraData"`
	GasLimit         hexutil.Uint64    `json:"gasLimit"`
	GasUsed          hexutil.Uint64    `json:"gasUsed"`
	Timestamp        hexutil.Uint64    `json:"timestamp"`
	TransactionsRoot common.Hash       `json:"transactionsRoot"`
	ReceiptsRoot     common.Hash       `json:"receiptsRoot"`
	BaseFee          *hexutil.Big      `json:"baseFeePerGas,omitempty"`
	WithdrawalsHash  *common.Hash      `json:"withdrawalsRoot,omitempty"`
}

// NewRPCMarshalHeaderTFromHeader constructs a new RPCMarshalHeaderT struct from a given header.
// The returned value shall be used as a response value for the relevant header-returning RPC methods.
func NewRPCMarshalHeaderTFromHeader(header *types.Header) *RPCMarshalHeaderT {
	hash := header.Hash()
	nonce := header.Nonce
	miner := header.Coinbase

	head := &RPCMarshalHeaderT{
		Number:           (*hexutil.Big)(header.Number),
		Hash:             &hash,
		ParentHash:       header.ParentHash,
		Nonce:            &nonce,
		MixHash:          header.MixDigest,
		Sha3Uncles:       header.UncleHash,
		LogsBloom:        header.Bloom,
		StateRoot:        header.Root,
		Miner:            &miner,
		Difficulty:       (*hexutil.Big)(header.Difficulty),
		TotalDifficulty:  nil,
		ExtraData:        header.Extra,
		GasLimit:         hexutil.Uint64(header.GasLimit),
		GasUsed:          hexutil.Uint64(header.GasUsed),
		Timestamp:        hexutil.Uint64(header.Time),
		TransactionsRoot: header.TxHash,
		ReceiptsRoot:     header.ReceiptHash,
	}

	if header.BaseFee != nil {
		head.BaseFee = (*hexutil.Big)(header.BaseFee)
	}

	if header.WithdrawalsHash != nil {
		head.WithdrawalsHash = header.WithdrawalsHash
	}

	return head
}

// rpcMarshalHeaderTSetTotalDifficulty sets the total difficulty field for RPC response headers.
// If the hash is unavailable (ie in Pending state), the value will be 0.
func (s *BlockChainAPI) rpcMarshalHeaderTSetTotalDifficulty(ctx context.Context, header *RPCMarshalHeaderT) {
	header.TotalDifficulty = (*hexutil.Big)(s.b.GetTd(ctx, *header.Hash))
}

// setAsPending sets fields that must be nil for pending headers and blocks.
func (h *RPCMarshalHeaderT) setAsPending() {
	h.Hash = nil
	h.Nonce = nil
	h.Miner = nil
}

// RPCMarshalBlockT is a type handling RPC serialization for types.Block.
type RPCMarshalBlockT struct {
	*RPCMarshalHeaderT
	Transactions []interface{}     `json:"transactions"`
	Withdrawals  types.Withdrawals `json:"withdrawals,omitempty"`
	Uncles       []common.Hash     `json:"uncles"`
	Size         hexutil.Uint64    `json:"size"`

	Error string `json:"error,omitempty"`

	inclTx bool
	fullTx bool
}

// RPCMarshalBlockTIR is the intermediate representation of RPCMarshalBlockT.
// This exists to avoid a circular reference when overriding the json marshaling interface.
type RPCMarshalBlockTIR struct {
	*RPCMarshalHeaderT
	Transactions []interface{}     `json:"transactions"`
	Withdrawals  types.Withdrawals `json:"withdrawals,omitempty"`
	Uncles       []common.Hash     `json:"uncles"`
	Size         hexutil.Uint64    `json:"size"`

	Error string `json:"error,omitempty"`

	inclTx bool
	fullTx bool
}

// RPCMarshalUncleTIR is the intermediate representation of RPCMarshalBlockT which excludes the transactions field.
// Transactions are excluded when the API returns block information for uncle blocks.
// This exists to avoid a circular reference when overriding the json marshaling interface.
type RPCMarshalUncleTIR struct {
	*RPCMarshalHeaderT
	Uncles []common.Hash  `json:"uncles"`
	Size   hexutil.Uint64 `json:"size"`

	Error string `json:"error,omitempty"`

	inclTx bool
	fullTx bool
}

// MarshalJSON marshals JSON for RPCMarshalBlockT.
// If an error is present on the struct, an object with only the error is returned.
// This logic follows the established logic at eth/api.go's handling of bad blocks.
func (b *RPCMarshalBlockT) MarshalJSON() ([]byte, error) {
	if b.Error != "" {
		return json.Marshal(map[string]interface{}{"error": b.Error})
	}
	if b.inclTx {
		ir := &RPCMarshalBlockTIR{
			RPCMarshalHeaderT: b.RPCMarshalHeaderT,
			Transactions:      b.Transactions,
			Withdrawals:       b.Withdrawals,
			Uncles:            b.Uncles,
			Size:              b.Size,
			Error:             "",
			inclTx:            b.inclTx,
			fullTx:            b.fullTx,
		}
		return json.Marshal(ir)
	}
	ir := &RPCMarshalUncleTIR{
		RPCMarshalHeaderT: b.RPCMarshalHeaderT,
		Uncles:            b.Uncles,
		Size:              b.Size,
		Error:             "",
		inclTx:            b.inclTx,
		fullTx:            b.fullTx,
	}
	return json.Marshal(ir)
}

// RPCMarshalBlock converts the given block to the RPC output which depends on fullTx. If inclTx is true transactions are
// returned. When fullTx is true the returned block contains full transaction details, otherwise it will only contain
// transaction hashes.
func RPCMarshalBlock(block *types.Block, inclTx bool, fullTx bool, config ctypes.ChainConfigurator) *RPCMarshalBlockT {
	fields := &RPCMarshalBlockT{RPCMarshalHeaderT: NewRPCMarshalHeaderTFromHeader(block.Header())}
	fields.Size = hexutil.Uint64(block.Size())
	fields.inclTx = inclTx
	fields.fullTx = fullTx

	if inclTx {
		formatTx := func(idx int, tx *types.Transaction) interface{} {
			return tx.Hash()
		}
		if fullTx {
			formatTx = func(idx int, tx *types.Transaction) interface{} {
				return newRPCTransactionFromBlockIndex(block, uint64(idx), config)
			}
		}
		txs := block.Transactions()
		transactions := make([]interface{}, len(txs))
		for i, tx := range txs {
			transactions[i] = formatTx(i, tx)
		}
		fields.Transactions = transactions
	}
	uncles := block.Uncles()
	uncleHashes := make([]common.Hash, len(uncles))
	for i, uncle := range uncles {
		uncleHashes[i] = uncle.Hash()
	}
	fields.Uncles = uncleHashes
	if block.Header().WithdrawalsHash != nil {
		fields.Withdrawals = block.Withdrawals()
	}
	return fields
}

// rpcMarshalHeader uses the generalized output filler, then adds the total difficulty field, which requires
// a `BlockChainAPI`.
func (s *BlockChainAPI) rpcMarshalHeader(ctx context.Context, header *types.Header) *RPCMarshalHeaderT {
	fields := NewRPCMarshalHeaderTFromHeader(header)
	s.rpcMarshalHeaderTSetTotalDifficulty(ctx, fields)
	return fields
}

// rpcMarshalBlock uses the generalized output filler, then adds the total difficulty field, which requires
// a `BlockChainAPI`.
func (s *BlockChainAPI) rpcMarshalBlock(ctx context.Context, b *types.Block, inclTx bool, fullTx bool) (*RPCMarshalBlockT, error) {
	fields := RPCMarshalBlock(b, inclTx, fullTx, s.b.ChainConfig())
	if inclTx {
		s.rpcMarshalHeaderTSetTotalDifficulty(ctx, fields.RPCMarshalHeaderT)
	}
	return fields, nil
}

// RPCTransaction represents a transaction that will serialize to the RPC representation of a transaction
type RPCTransaction struct {
	BlockHash           *common.Hash      `json:"blockHash"`
	BlockNumber         *hexutil.Big      `json:"blockNumber"`
	From                common.Address    `json:"from"`
	Gas                 hexutil.Uint64    `json:"gas"`
	GasPrice            *hexutil.Big      `json:"gasPrice"`
	GasFeeCap           *hexutil.Big      `json:"maxFeePerGas,omitempty"`
	GasTipCap           *hexutil.Big      `json:"maxPriorityFeePerGas,omitempty"`
	MaxFeePerBlobGas    *hexutil.Big      `json:"maxFeePerBlobGas,omitempty"`
	Hash                common.Hash       `json:"hash"`
	Input               hexutil.Bytes     `json:"input"`
	Nonce               hexutil.Uint64    `json:"nonce"`
	To                  *common.Address   `json:"to"`
	TransactionIndex    *hexutil.Uint64   `json:"transactionIndex"`
	Value               *hexutil.Big      `json:"value"`
	Type                hexutil.Uint64    `json:"type"`
	Accesses            *types.AccessList `json:"accessList,omitempty"`
	ChainID             *hexutil.Big      `json:"chainId,omitempty"`
	BlobVersionedHashes []common.Hash     `json:"blobVersionedHashes,omitempty"`
	V                   *hexutil.Big      `json:"v"`
	R                   *hexutil.Big      `json:"r"`
	S                   *hexutil.Big      `json:"s"`
	YParity             *hexutil.Uint64   `json:"yParity,omitempty"`
}

// newRPCTransaction returns a transaction that will serialize to the RPC
// representation, with the given location metadata set (if available).
func newRPCTransaction(tx *types.Transaction, blockHash common.Hash, blockNumber uint64, blockTime uint64, index uint64, baseFee *big.Int, config ctypes.ChainConfigurator) *RPCTransaction {
	signer := types.MakeSigner(config, new(big.Int).SetUint64(blockNumber), blockTime)
	from, _ := types.Sender(signer, tx)
	v, r, s := tx.RawSignatureValues()
	result := &RPCTransaction{
		Type:     hexutil.Uint64(tx.Type()),
		From:     from,
		Gas:      hexutil.Uint64(tx.Gas()),
		GasPrice: (*hexutil.Big)(tx.GasPrice()),
		Hash:     tx.Hash(),
		Input:    hexutil.Bytes(tx.Data()),
		Nonce:    hexutil.Uint64(tx.Nonce()),
		To:       tx.To(),
		Value:    (*hexutil.Big)(tx.Value()),
		V:        (*hexutil.Big)(v),
		R:        (*hexutil.Big)(r),
		S:        (*hexutil.Big)(s),
	}
	if blockHash != (common.Hash{}) {
		result.BlockHash = &blockHash
		result.BlockNumber = (*hexutil.Big)(new(big.Int).SetUint64(blockNumber))
		result.TransactionIndex = (*hexutil.Uint64)(&index)
	}

	switch tx.Type() {
	case types.LegacyTxType:
		// if a legacy transaction has an EIP-155 chain id, include it explicitly
		if id := tx.ChainId(); id.Sign() != 0 {
			result.ChainID = (*hexutil.Big)(id)
		}

	case types.AccessListTxType:
		al := tx.AccessList()
		yparity := hexutil.Uint64(v.Sign())
		result.Accesses = &al
		result.ChainID = (*hexutil.Big)(tx.ChainId())
		result.YParity = &yparity

	case types.DynamicFeeTxType:
		al := tx.AccessList()
		yparity := hexutil.Uint64(v.Sign())
		result.Accesses = &al
		result.ChainID = (*hexutil.Big)(tx.ChainId())
		result.YParity = &yparity
		result.GasFeeCap = (*hexutil.Big)(tx.GasFeeCap())
		result.GasTipCap = (*hexutil.Big)(tx.GasTipCap())
		// if the transaction has been mined, compute the effective gas price
		if baseFee != nil && blockHash != (common.Hash{}) {
			// price = min(gasTipCap + baseFee, gasFeeCap)
			result.GasPrice = (*hexutil.Big)(effectiveGasPrice(tx, baseFee))
		} else {
			result.GasPrice = (*hexutil.Big)(tx.GasFeeCap())
		}

	case types.BlobTxType:
		al := tx.AccessList()
		yparity := hexutil.Uint64(v.Sign())
		result.Accesses = &al
		result.ChainID = (*hexutil.Big)(tx.ChainId())
		result.YParity = &yparity
		result.GasFeeCap = (*hexutil.Big)(tx.GasFeeCap())
		result.GasTipCap = (*hexutil.Big)(tx.GasTipCap())
		// if the transaction has been mined, compute the effective gas price
		if baseFee != nil && blockHash != (common.Hash{}) {
			result.GasPrice = (*hexutil.Big)(effectiveGasPrice(tx, baseFee))
		} else {
			result.GasPrice = (*hexutil.Big)(tx.GasFeeCap())
		}
		result.MaxFeePerBlobGas = (*hexutil.Big)(tx.BlobGasFeeCap())
		result.BlobVersionedHashes = tx.BlobHashes()
	}
	return result
}

// effectiveGasPrice computes the transaction gas fee, based on the given basefee value.
//
//	price = min(gasTipCap + baseFee, gasFeeCap)
func effectiveGasPrice(tx *types.Transaction, baseFee *big.Int) *big.Int {
	fee := tx.GasTipCap()
	fee = fee.Add(fee, baseFee)
	if tx.GasFeeCapIntCmp(fee) < 0 {
		return tx.GasFeeCap()
	}
	return fee
}

// NewRPCPendingTransaction returns a pending transaction that will serialize to the RPC representation
func NewRPCPendingTransaction(tx *types.Transaction, current *types.Header, config ctypes.ChainConfigurator) *RPCTransaction {
	var (
		baseFee     *big.Int
		blockNumber = uint64(0)
		blockTime   = uint64(0)
	)
	if current != nil {
		baseFee = eip1559.CalcBaseFee(config, current)
		blockNumber = current.Number.Uint64()
		blockTime = current.Time
	}
	return newRPCTransaction(tx, common.Hash{}, blockNumber, blockTime, 0, baseFee, config)
}

// newRPCTransactionFromBlockIndex returns a transaction that will serialize to the RPC representation.
func newRPCTransactionFromBlockIndex(b *types.Block, index uint64, config ctypes.ChainConfigurator) *RPCTransaction {
	txs := b.Transactions()
	if index >= uint64(len(txs)) {
		return nil
	}
	return newRPCTransaction(txs[index], b.Hash(), b.NumberU64(), b.Time(), index, b.BaseFee(), config)
}

// newRPCRawTransactionFromBlockIndex returns the bytes of a transaction given a block and a transaction index.
func newRPCRawTransactionFromBlockIndex(b *types.Block, index uint64) hexutil.Bytes {
	txs := b.Transactions()
	if index >= uint64(len(txs)) {
		return nil
	}
	blob, _ := txs[index].MarshalBinary()
	return blob
}

// accessListResult returns an optional accesslist
// It's the result of the `debug_createAccessList` RPC call.
// It contains an error if the transaction itself failed.
type accessListResult struct {
	Accesslist *types.AccessList `json:"accessList"`
	Error      string            `json:"error,omitempty"`
	GasUsed    hexutil.Uint64    `json:"gasUsed"`
}

// CreateAccessList creates an EIP-2930 type AccessList for the given transaction.
// Reexec and BlockNrOrHash can be specified to create the accessList on top of a certain state.
func (s *BlockChainAPI) CreateAccessList(ctx context.Context, args TransactionArgs, blockNrOrHash *rpc.BlockNumberOrHash) (*accessListResult, error) {
	bNrOrHash := rpc.BlockNumberOrHashWithNumber(rpc.LatestBlockNumber)
	if blockNrOrHash != nil {
		bNrOrHash = *blockNrOrHash
	}
	acl, gasUsed, vmerr, err := AccessList(ctx, s.b, bNrOrHash, args)
	if err != nil {
		return nil, err
	}
	result := &accessListResult{Accesslist: &acl, GasUsed: hexutil.Uint64(gasUsed)}
	if vmerr != nil {
		result.Error = vmerr.Error()
	}
	return result, nil
}

// AccessList creates an access list for the given transaction.
// If the accesslist creation fails an error is returned.
// If the transaction itself fails, an vmErr is returned.
func AccessList(ctx context.Context, b Backend, blockNrOrHash rpc.BlockNumberOrHash, args TransactionArgs) (acl types.AccessList, gasUsed uint64, vmErr error, err error) {
	// Retrieve the execution context
	db, header, err := b.StateAndHeaderByNumberOrHash(ctx, blockNrOrHash)
	if db == nil || err != nil {
		return nil, 0, nil, err
	}
	// If the gas amount is not set, default to RPC gas cap.
	if args.Gas == nil {
		tmp := hexutil.Uint64(b.RPCGasCap())
		args.Gas = &tmp
	}

	// Ensure any missing fields are filled, extract the recipient and input data
	if err := args.setDefaults(ctx, b); err != nil {
		return nil, 0, nil, err
	}
	var to common.Address
	if args.To != nil {
		to = *args.To
	} else {
		if b.ChainConfig().IsEnabled(b.ChainConfig().GetLyra2NonceTransition, header.Number) {
			to = crypto.CreateAddress(args.from(), uint64(*args.Nonce)+vars.Lyra2ContractNonceOffset)
		} else {
			to = crypto.CreateAddress(args.from(), uint64(*args.Nonce))
		}
	}

	// Retrieve the precompiles since they don't need to be added to the access list
	precompileMap := vm.PrecompiledContractsForConfig(b.ChainConfig(), header.Number, &header.Time)
	precompiles := make([]common.Address, len(precompileMap))
	for k := range precompileMap {
		precompiles = append(precompiles, k)
	}

	// Create an initial tracer
	prevTracer := logger.NewAccessListTracer(nil, args.from(), to, precompiles)
	if args.AccessList != nil {
		prevTracer = logger.NewAccessListTracer(*args.AccessList, args.from(), to, precompiles)
	}
	for {
		// Retrieve the current access list to expand
		accessList := prevTracer.AccessList()
		log.Trace("Creating access list", "input", accessList)

		// Copy the original db so we don't modify it
		statedb := db.Copy()
		// Set the accesslist to the last al
		args.AccessList = &accessList
		msg, err := args.ToMessage(b.RPCGasCap(), header.BaseFee)
		if err != nil {
			return nil, 0, nil, err
		}

		// Apply the transaction with the access list tracer
		tracer := logger.NewAccessListTracer(accessList, args.from(), to, precompiles)
		config := vm.Config{Tracer: tracer, NoBaseFee: true}
		vmenv := b.GetEVM(ctx, msg, statedb, header, &config, nil)
		res, err := core.ApplyMessage(vmenv, msg, new(core.GasPool).AddGas(msg.GasLimit))
		if err != nil {
			return nil, 0, nil, fmt.Errorf("failed to apply transaction: %v err: %v", args.toTransaction().Hash(), err)
		}
		if tracer.Equal(prevTracer) {
			return accessList, res.UsedGas, res.Err, nil
		}
		prevTracer = tracer
	}
}

// TransactionAPI exposes methods for reading and creating transaction data.
type TransactionAPI struct {
	b         Backend
	nonceLock *AddrLocker
	signer    types.Signer
}

// NewTransactionAPI creates a new RPC service with methods for interacting with transactions.
func NewTransactionAPI(b Backend, nonceLock *AddrLocker) *TransactionAPI {
	// The signer used by the API should always be the 'latest' known one because we expect
	// signers to be backwards-compatible with old transactions.
	signer := types.LatestSigner(b.ChainConfig())
	return &TransactionAPI{b, nonceLock, signer}
}

// GetBlockTransactionCountByNumber returns the number of transactions in the block with the given block number.
func (s *TransactionAPI) GetBlockTransactionCountByNumber(ctx context.Context, blockNr rpc.BlockNumber) *hexutil.Uint {
	if block, _ := s.b.BlockByNumber(ctx, blockNr); block != nil {
		n := hexutil.Uint(len(block.Transactions()))
		return &n
	}
	return nil
}

// GetBlockTransactionCountByHash returns the number of transactions in the block with the given hash.
func (s *TransactionAPI) GetBlockTransactionCountByHash(ctx context.Context, blockHash common.Hash) *hexutil.Uint {
	if block, _ := s.b.BlockByHash(ctx, blockHash); block != nil {
		n := hexutil.Uint(len(block.Transactions()))
		return &n
	}
	return nil
}

// GetTransactionByBlockNumberAndIndex returns the transaction for the given block number and index.
func (s *TransactionAPI) GetTransactionByBlockNumberAndIndex(ctx context.Context, blockNr rpc.BlockNumber, index hexutil.Uint) *RPCTransaction {
	if block, _ := s.b.BlockByNumber(ctx, blockNr); block != nil {
		return newRPCTransactionFromBlockIndex(block, uint64(index), s.b.ChainConfig())
	}
	return nil
}

// GetTransactionByBlockHashAndIndex returns the transaction for the given block hash and index.
func (s *TransactionAPI) GetTransactionByBlockHashAndIndex(ctx context.Context, blockHash common.Hash, index hexutil.Uint) *RPCTransaction {
	if block, _ := s.b.BlockByHash(ctx, blockHash); block != nil {
		return newRPCTransactionFromBlockIndex(block, uint64(index), s.b.ChainConfig())
	}
	return nil
}

// GetRawTransactionByBlockNumberAndIndex returns the bytes of the transaction for the given block number and index.
func (s *TransactionAPI) GetRawTransactionByBlockNumberAndIndex(ctx context.Context, blockNr rpc.BlockNumber, index hexutil.Uint) hexutil.Bytes {
	if block, _ := s.b.BlockByNumber(ctx, blockNr); block != nil {
		return newRPCRawTransactionFromBlockIndex(block, uint64(index))
	}
	return nil
}

// GetRawTransactionByBlockHashAndIndex returns the bytes of the transaction for the given block hash and index.
func (s *TransactionAPI) GetRawTransactionByBlockHashAndIndex(ctx context.Context, blockHash common.Hash, index hexutil.Uint) hexutil.Bytes {
	if block, _ := s.b.BlockByHash(ctx, blockHash); block != nil {
		return newRPCRawTransactionFromBlockIndex(block, uint64(index))
	}
	return nil
}

// GetTransactionCount returns the number of transactions the given address has sent for the given block number
func (s *TransactionAPI) GetTransactionCount(ctx context.Context, address common.Address, blockNrOrHash rpc.BlockNumberOrHash) (*hexutil.Uint64, error) {
	// Ask transaction pool for the nonce which includes pending transactions
	if blockNr, ok := blockNrOrHash.Number(); ok && blockNr == rpc.PendingBlockNumber {
		nonce, err := s.b.GetPoolNonce(ctx, address)
		if err != nil {
			return nil, err
		}
		return (*hexutil.Uint64)(&nonce), nil
	}
	// Resolve block number and use its state to ask for the nonce
	state, _, err := s.b.StateAndHeaderByNumberOrHash(ctx, blockNrOrHash)
	if state == nil || err != nil {
		return nil, err
	}
	nonce := state.GetNonce(address)
	return (*hexutil.Uint64)(&nonce), state.Error()
}

// GetTransactionByHash returns the transaction for the given hash
func (s *TransactionAPI) GetTransactionByHash(ctx context.Context, hash common.Hash) (*RPCTransaction, error) {
	// Try to return an already finalized transaction
	found, tx, blockHash, blockNumber, index, err := s.b.GetTransaction(ctx, hash)
	if !found {
		// No finalized transaction, try to retrieve it from the pool
		if tx := s.b.GetPoolTransaction(hash); tx != nil {
			return NewRPCPendingTransaction(tx, s.b.CurrentHeader(), s.b.ChainConfig()), nil
		}
		if err == nil {
			return nil, nil
		}
		return nil, NewTxIndexingError()
	}
	header, err := s.b.HeaderByHash(ctx, blockHash)
	if err != nil {
		return nil, err
	}
	return newRPCTransaction(tx, blockHash, blockNumber, header.Time, index, header.BaseFee, s.b.ChainConfig()), nil
}

// GetRawTransactionByHash returns the bytes of the transaction for the given hash.
func (s *TransactionAPI) GetRawTransactionByHash(ctx context.Context, hash common.Hash) (hexutil.Bytes, error) {
	// Retrieve a finalized transaction, or a pooled otherwise
	found, tx, _, _, _, err := s.b.GetTransaction(ctx, hash)
	if !found {
		if tx = s.b.GetPoolTransaction(hash); tx != nil {
			return tx.MarshalBinary()
		}
		if err == nil {
			return nil, nil
		}
		return nil, NewTxIndexingError()
	}
	return tx.MarshalBinary()
}

// GetTransactionReceipt returns the transaction receipt for the given transaction hash.
func (s *TransactionAPI) GetTransactionReceipt(ctx context.Context, hash common.Hash) (map[string]interface{}, error) {
	found, tx, blockHash, blockNumber, index, err := s.b.GetTransaction(ctx, hash)
	if err != nil {
		return nil, NewTxIndexingError() // transaction is not fully indexed
	}
	if !found {
		return nil, nil // transaction is not existent or reachable
	}
	header, err := s.b.HeaderByHash(ctx, blockHash)
	if err != nil {
		return nil, err
	}
	receipts, err := s.b.GetReceipts(ctx, blockHash)
	if err != nil {
		return nil, err
	}
	if uint64(len(receipts)) <= index {
		return nil, nil
	}
	receipt := receipts[index]

	// Derive the sender.
	signer := types.MakeSigner(s.b.ChainConfig(), header.Number, header.Time)
	return marshalReceipt(receipt, blockHash, blockNumber, signer, tx, int(index)), nil
}

// marshalReceipt marshals a transaction receipt into a JSON object.
func marshalReceipt(receipt *types.Receipt, blockHash common.Hash, blockNumber uint64, signer types.Signer, tx *types.Transaction, txIndex int) map[string]interface{} {
	from, _ := types.Sender(signer, tx)

	fields := map[string]interface{}{
		"blockHash":         blockHash,
		"blockNumber":       hexutil.Uint64(blockNumber),
		"transactionHash":   tx.Hash(),
		"transactionIndex":  hexutil.Uint64(txIndex),
		"from":              from,
		"to":                tx.To(),
		"gasUsed":           hexutil.Uint64(receipt.GasUsed),
		"cumulativeGasUsed": hexutil.Uint64(receipt.CumulativeGasUsed),
		"contractAddress":   nil,
		"logs":              receipt.Logs,
		"logsBloom":         receipt.Bloom,
		"type":              hexutil.Uint(tx.Type()),
		"effectiveGasPrice": (*hexutil.Big)(receipt.EffectiveGasPrice),
	}

	// Assign receipt status or post state.
	if len(receipt.PostState) > 0 {
		fields["root"] = hexutil.Bytes(receipt.PostState)
	} else {
		fields["status"] = hexutil.Uint(receipt.Status)
	}
	if receipt.Logs == nil {
		fields["logs"] = []*types.Log{}
	}

	if tx.Type() == types.BlobTxType {
		fields["blobGasUsed"] = hexutil.Uint64(receipt.BlobGasUsed)
		fields["blobGasPrice"] = (*hexutil.Big)(receipt.BlobGasPrice)
	}

	// If the ContractAddress is 20 0x0 bytes, assume it is not a contract creation
	if receipt.ContractAddress != (common.Address{}) {
		fields["contractAddress"] = receipt.ContractAddress
	}
	return fields
}

// sign is a helper function that signs a transaction with the private key of the given address.
func (s *TransactionAPI) sign(addr common.Address, tx *types.Transaction) (*types.Transaction, error) {
	// Look up the wallet containing the requested signer
	account := accounts.Account{Address: addr}

	wallet, err := s.b.AccountManager().Find(account)
	if err != nil {
		return nil, err
	}
	// Request the wallet to sign the transaction
	return wallet.SignTx(account, tx, s.b.ChainConfig().GetChainID())
}

// SubmitTransaction is a helper function that submits tx to txPool and logs a message.
func SubmitTransaction(ctx context.Context, b Backend, tx *types.Transaction) (common.Hash, error) {
	// If the transaction fee cap is already specified, ensure the
	// fee of the given transaction is _reasonable_.
	if err := checkTxFee(tx.GasPrice(), tx.Gas(), b.RPCTxFeeCap()); err != nil {
		return common.Hash{}, err
	}
	if !b.UnprotectedAllowed() && !tx.Protected() {
		// Ensure only eip155 signed transactions are submitted if EIP155Required is set.
		return common.Hash{}, errors.New("only replay-protected (EIP-155) transactions allowed over RPC")
	}
	if err := b.SendTx(ctx, tx); err != nil {
		return common.Hash{}, err
	}
	// Print a log with full tx details for manual investigations and interventions
	head := b.CurrentBlock()
	signer := types.MakeSigner(b.ChainConfig(), head.Number, head.Time)
	from, err := types.Sender(signer, tx)
	if err != nil {
		return common.Hash{}, err
	}

	if tx.To() == nil {
		addr := crypto.CreateAddress(from, tx.Nonce())
		if b.ChainConfig().IsEnabled(b.ChainConfig().GetLyra2NonceTransition, b.CurrentBlock().Number) {
			addr = crypto.CreateAddress(from, tx.Nonce()+vars.Lyra2ContractNonceOffset)
		}
		log.Info("Submitted contract creation", "hash", tx.Hash().Hex(), "from", from, "nonce", tx.Nonce(), "contract", addr.Hex(), "value", tx.Value())
	} else {
		log.Info("Submitted transaction", "hash", tx.Hash().Hex(), "from", from, "nonce", tx.Nonce(), "recipient", tx.To(), "value", tx.Value())
	}
	return tx.Hash(), nil
}

// SendTransaction creates a transaction for the given argument, sign it and submit it to the
// transaction pool.
func (s *TransactionAPI) SendTransaction(ctx context.Context, args TransactionArgs) (common.Hash, error) {
	// Look up the wallet containing the requested signer
	account := accounts.Account{Address: args.from()}

	wallet, err := s.b.AccountManager().Find(account)
	if err != nil {
		return common.Hash{}, err
	}

	if args.Nonce == nil {
		// Hold the mutex around signing to prevent concurrent assignment of
		// the same nonce to multiple accounts.
		s.nonceLock.LockAddr(args.from())
		defer s.nonceLock.UnlockAddr(args.from())
	}
	if args.IsEIP4844() {
		return common.Hash{}, errBlobTxNotSupported
	}

	// Set some sanity defaults and terminate on failure
	if err := args.setDefaults(ctx, s.b); err != nil {
		return common.Hash{}, err
	}
	// Assemble the transaction and sign with the wallet
	tx := args.toTransaction()

	signed, err := wallet.SignTx(account, tx, s.b.ChainConfig().GetChainID())
	if err != nil {
		return common.Hash{}, err
	}
	return SubmitTransaction(ctx, s.b, signed)
}

// FillTransaction fills the defaults (nonce, gas, gasPrice or 1559 fields)
// on a given unsigned transaction, and returns it to the caller for further
// processing (signing + broadcast).
func (s *TransactionAPI) FillTransaction(ctx context.Context, args TransactionArgs) (*SignTransactionResult, error) {
	args.blobSidecarAllowed = true

	// Set some sanity defaults and terminate on failure
	if err := args.setDefaults(ctx, s.b); err != nil {
		return nil, err
	}
	// Assemble the transaction and obtain rlp
	tx := args.toTransaction()
	data, err := tx.MarshalBinary()
	if err != nil {
		return nil, err
	}
	return &SignTransactionResult{data, tx}, nil
}

// SendRawTransaction will add the signed transaction to the transaction pool.
// The sender is responsible for signing the transaction and using the correct nonce.
func (s *TransactionAPI) SendRawTransaction(ctx context.Context, input hexutil.Bytes) (common.Hash, error) {
	tx := new(types.Transaction)
	if err := tx.UnmarshalBinary(input); err != nil {
		return common.Hash{}, err
	}
	return SubmitTransaction(ctx, s.b, tx)
}

// Sign calculates an ECDSA signature for:
// keccak256("\x19Ethereum Signed Message:\n" + len(message) + message).
//
// Note, the produced signature conforms to the secp256k1 curve R, S and V values,
// where the V value will be 27 or 28 for legacy reasons.
//
// The account associated with addr must be unlocked.
//
// https://github.com/ethereum/wiki/wiki/JSON-RPC#eth_sign
func (s *TransactionAPI) Sign(addr common.Address, data hexutil.Bytes) (hexutil.Bytes, error) {
	// Look up the wallet containing the requested signer
	account := accounts.Account{Address: addr}

	wallet, err := s.b.AccountManager().Find(account)
	if err != nil {
		return nil, err
	}
	// Sign the requested hash with the wallet
	signature, err := wallet.SignText(account, data)
	if err == nil {
		signature[64] += 27 // Transform V from 0/1 to 27/28 according to the yellow paper
	}
	return signature, err
}

// SignTransactionResult represents a RLP encoded signed transaction.
type SignTransactionResult struct {
	Raw hexutil.Bytes      `json:"raw"`
	Tx  *types.Transaction `json:"tx"`
}

// SignTransaction will sign the given transaction with the from account.
// The node needs to have the private key of the account corresponding with
// the given from address and it needs to be unlocked.
func (s *TransactionAPI) SignTransaction(ctx context.Context, args TransactionArgs) (*SignTransactionResult, error) {
	if args.Gas == nil {
		return nil, errors.New("gas not specified")
	}
	if args.GasPrice == nil && (args.MaxPriorityFeePerGas == nil || args.MaxFeePerGas == nil) {
		return nil, errors.New("missing gasPrice or maxFeePerGas/maxPriorityFeePerGas")
	}
	if args.IsEIP4844() {
		return nil, errBlobTxNotSupported
	}
	if args.Nonce == nil {
		return nil, errors.New("nonce not specified")
	}
	if err := args.setDefaults(ctx, s.b); err != nil {
		return nil, err
	}
	// Before actually sign the transaction, ensure the transaction fee is reasonable.
	tx := args.toTransaction()
	if err := checkTxFee(tx.GasPrice(), tx.Gas(), s.b.RPCTxFeeCap()); err != nil {
		return nil, err
	}
	signed, err := s.sign(args.from(), tx)
	if err != nil {
		return nil, err
	}
	data, err := signed.MarshalBinary()
	if err != nil {
		return nil, err
	}
	return &SignTransactionResult{data, signed}, nil
}

// PendingTransactions returns the transactions that are in the transaction pool
// and have a from address that is one of the accounts this node manages.
func (s *TransactionAPI) PendingTransactions() ([]*RPCTransaction, error) {
	pending, err := s.b.GetPoolTransactions()
	if err != nil {
		return nil, err
	}
	accounts := make(map[common.Address]struct{})
	for _, wallet := range s.b.AccountManager().Wallets() {
		for _, account := range wallet.Accounts() {
			accounts[account.Address] = struct{}{}
		}
	}
	curHeader := s.b.CurrentHeader()
	transactions := make([]*RPCTransaction, 0, len(pending))
	for _, tx := range pending {
		from, _ := types.Sender(s.signer, tx)
		if _, exists := accounts[from]; exists {
			transactions = append(transactions, NewRPCPendingTransaction(tx, curHeader, s.b.ChainConfig()))
		}
	}
	return transactions, nil
}

// Resend accepts an existing transaction and a new gas price and limit. It will remove
// the given transaction from the pool and reinsert it with the new gas price and limit.
func (s *TransactionAPI) Resend(ctx context.Context, sendArgs TransactionArgs, gasPrice *hexutil.Big, gasLimit *hexutil.Uint64) (common.Hash, error) {
	if sendArgs.Nonce == nil {
		return common.Hash{}, errors.New("missing transaction nonce in transaction spec")
	}
	if err := sendArgs.setDefaults(ctx, s.b); err != nil {
		return common.Hash{}, err
	}
	matchTx := sendArgs.toTransaction()

	// Before replacing the old transaction, ensure the _new_ transaction fee is reasonable.
	var price = matchTx.GasPrice()
	if gasPrice != nil {
		price = gasPrice.ToInt()
	}
	var gas = matchTx.Gas()
	if gasLimit != nil {
		gas = uint64(*gasLimit)
	}
	if err := checkTxFee(price, gas, s.b.RPCTxFeeCap()); err != nil {
		return common.Hash{}, err
	}
	// Iterate the pending list for replacement
	pending, err := s.b.GetPoolTransactions()
	if err != nil {
		return common.Hash{}, err
	}
	for _, p := range pending {
		wantSigHash := s.signer.Hash(matchTx)
		pFrom, err := types.Sender(s.signer, p)
		if err == nil && pFrom == sendArgs.from() && s.signer.Hash(p) == wantSigHash {
			// Match. Re-sign and send the transaction.
			if gasPrice != nil && (*big.Int)(gasPrice).Sign() != 0 {
				sendArgs.GasPrice = gasPrice
			}
			if gasLimit != nil && *gasLimit != 0 {
				sendArgs.Gas = gasLimit
			}
			signedTx, err := s.sign(sendArgs.from(), sendArgs.toTransaction())
			if err != nil {
				return common.Hash{}, err
			}
			if err = s.b.SendTx(ctx, signedTx); err != nil {
				return common.Hash{}, err
			}
			return signedTx.Hash(), nil
		}
	}
	return common.Hash{}, fmt.Errorf("transaction %#x not found", matchTx.Hash())
}

// DebugAPI is the collection of Ethereum APIs exposed over the debugging
// namespace.
type DebugAPI struct {
	b Backend
}

// NewDebugAPI creates a new instance of DebugAPI.
func NewDebugAPI(b Backend) *DebugAPI {
	return &DebugAPI{b: b}
}

// GetRawHeader retrieves the RLP encoding for a single header.
func (api *DebugAPI) GetRawHeader(ctx context.Context, blockNrOrHash rpc.BlockNumberOrHash) (hexutil.Bytes, error) {
	var hash common.Hash
	if h, ok := blockNrOrHash.Hash(); ok {
		hash = h
	} else {
		block, err := api.b.BlockByNumberOrHash(ctx, blockNrOrHash)
		if err != nil {
			return nil, err
		}
		hash = block.Hash()
	}
	header, _ := api.b.HeaderByHash(ctx, hash)
	if header == nil {
		return nil, fmt.Errorf("header #%d not found", hash)
	}
	return rlp.EncodeToBytes(header)
}

// GetRawBlock retrieves the RLP encoded for a single block.
func (api *DebugAPI) GetRawBlock(ctx context.Context, blockNrOrHash rpc.BlockNumberOrHash) (hexutil.Bytes, error) {
	var hash common.Hash
	if h, ok := blockNrOrHash.Hash(); ok {
		hash = h
	} else {
		block, err := api.b.BlockByNumberOrHash(ctx, blockNrOrHash)
		if err != nil {
			return nil, err
		}
		hash = block.Hash()
	}
	block, _ := api.b.BlockByHash(ctx, hash)
	if block == nil {
		return nil, fmt.Errorf("block #%d not found", hash)
	}
	return rlp.EncodeToBytes(block)
}

// GetRawReceipts retrieves the binary-encoded receipts of a single block.
func (api *DebugAPI) GetRawReceipts(ctx context.Context, blockNrOrHash rpc.BlockNumberOrHash) ([]hexutil.Bytes, error) {
	var hash common.Hash
	if h, ok := blockNrOrHash.Hash(); ok {
		hash = h
	} else {
		block, err := api.b.BlockByNumberOrHash(ctx, blockNrOrHash)
		if err != nil {
			return nil, err
		}
		hash = block.Hash()
	}
	receipts, err := api.b.GetReceipts(ctx, hash)
	if err != nil {
		return nil, err
	}
	result := make([]hexutil.Bytes, len(receipts))
	for i, receipt := range receipts {
		b, err := receipt.MarshalBinary()
		if err != nil {
			return nil, err
		}
		result[i] = b
	}
	return result, nil
}

// GetRawTransaction returns the bytes of the transaction for the given hash.
func (s *DebugAPI) GetRawTransaction(ctx context.Context, hash common.Hash) (hexutil.Bytes, error) {
	// Retrieve a finalized transaction, or a pooled otherwise
	found, tx, _, _, _, err := s.b.GetTransaction(ctx, hash)
	if !found {
		if tx = s.b.GetPoolTransaction(hash); tx != nil {
			return tx.MarshalBinary()
		}
		if err == nil {
			return nil, nil
		}
		return nil, NewTxIndexingError()
	}
	return tx.MarshalBinary()
}

// PrintBlock retrieves a block and returns its pretty printed form.
func (api *DebugAPI) PrintBlock(ctx context.Context, number uint64) (string, error) {
	block, _ := api.b.BlockByNumber(ctx, rpc.BlockNumber(number))
	if block == nil {
		return "", fmt.Errorf("block #%d not found", number)
	}
	return spew.Sdump(block), nil
}

// SeedHash retrieves the seed hash of a block.
func (api *DebugAPI) SeedHash(ctx context.Context, number uint64) (string, error) {
	block, _ := api.b.BlockByNumber(ctx, rpc.BlockNumber(number))
	if block == nil {
		return "", fmt.Errorf("block #%d not found", number)
	}
	ecip1099FBlock := api.b.ChainConfig().GetEthashECIP1099Transition()
	epochLength := ethash.CalcEpochLength(number, ecip1099FBlock)
	epoch := ethash.CalcEpoch(number, epochLength)
	return fmt.Sprintf("%#x", ethash.SeedHash(epoch, epochLength)), nil
}

// ChaindbProperty returns leveldb properties of the key-value database.
func (api *DebugAPI) ChaindbProperty(property string) (string, error) {
	return api.b.ChainDb().Stat(property)
}

// ChaindbCompact flattens the entire key-value database into a single level,
// removing all unused slots and merging all keys.
func (api *DebugAPI) ChaindbCompact() error {
	cstart := time.Now()
	for b := 0; b <= 255; b++ {
		var (
			start = []byte{byte(b)}
			end   = []byte{byte(b + 1)}
		)
		if b == 255 {
			end = nil
		}
		log.Info("Compacting database", "range", fmt.Sprintf("%#X-%#X", start, end), "elapsed", common.PrettyDuration(time.Since(cstart)))
		if err := api.b.ChainDb().Compact(start, end); err != nil {
			log.Error("Database compaction failed", "err", err)
			return err
		}
	}
	return nil
}

// SetHead rewinds the head of the blockchain to a previous block.
func (api *DebugAPI) SetHead(number hexutil.Uint64) {
	api.b.SetHead(uint64(number))
}

// NetAPI offers network related RPC methods
type NetAPI struct {
	net            *p2p.Server
	networkVersion uint64
}

// NewNetAPI creates a new net API instance.
func NewNetAPI(net *p2p.Server, networkVersion uint64) *NetAPI {
	return &NetAPI{net, networkVersion}
}

// Listening returns an indication if the node is listening for network connections.
func (s *NetAPI) Listening() bool {
	return true // always listening
}

// PeerCount returns the number of connected peers
func (s *NetAPI) PeerCount() hexutil.Uint {
	return hexutil.Uint(s.net.PeerCount())
}

// Version returns the current ethereum protocol version.
func (s *NetAPI) Version() string {
	return fmt.Sprintf("%d", s.networkVersion)
}

// checkTxFee is an internal function used to check whether the fee of
// the given transaction is _reasonable_(under the cap).
func checkTxFee(gasPrice *big.Int, gas uint64, cap float64) error {
	// Short circuit if there is no cap for transaction fee at all.
	if cap == 0 {
		return nil
	}
	feeEth := new(big.Float).Quo(new(big.Float).SetInt(new(big.Int).Mul(gasPrice, new(big.Int).SetUint64(gas))), new(big.Float).SetInt(big.NewInt(vars.Ether)))
	feeFloat, _ := feeEth.Float64()
	if feeFloat > cap {
		return fmt.Errorf("tx fee (%.2f ether) exceeds the configured cap (%.2f ether)", feeFloat, cap)
	}
	return nil
}<|MERGE_RESOLUTION|>--- conflicted
+++ resolved
@@ -1166,45 +1166,7 @@
 // there are unexpected failures. The gas limit is capped by both `args.Gas` (if non-nil &
 // non-zero) and `gasCap` (if non-zero).
 func DoEstimateGas(ctx context.Context, b Backend, args TransactionArgs, blockNrOrHash rpc.BlockNumberOrHash, overrides *StateOverride, gasCap uint64) (hexutil.Uint64, error) {
-<<<<<<< HEAD
-	// Binary search the gas limit, as it may need to be higher than the amount used
-	var (
-		lo uint64 // lowest-known gas limit where tx execution fails
-		hi uint64 // lowest-known gas limit where tx execution succeeds
-	)
-	// Use zero address if sender unspecified.
-	if args.From == nil {
-		args.From = new(common.Address)
-	}
-	// Determine the highest gas limit can be used during the estimation.
-	if args.Gas != nil && uint64(*args.Gas) >= vars.TxGas {
-		hi = uint64(*args.Gas)
-	} else {
-		// Retrieve the block to act as the gas ceiling
-		block, err := b.BlockByNumberOrHash(ctx, blockNrOrHash)
-		if err != nil {
-			return 0, err
-		}
-		if block == nil {
-			return 0, errors.New("block not found")
-		}
-		hi = block.GasLimit()
-	}
-	// Normalize the max fee per gas the call is willing to spend.
-	var feeCap *big.Int
-	if args.GasPrice != nil && (args.MaxFeePerGas != nil || args.MaxPriorityFeePerGas != nil) {
-		return 0, errors.New("both gasPrice and (maxFeePerGas or maxPriorityFeePerGas) specified")
-	} else if args.GasPrice != nil {
-		feeCap = args.GasPrice.ToInt()
-	} else if args.MaxFeePerGas != nil {
-		feeCap = args.MaxFeePerGas.ToInt()
-	} else {
-		feeCap = common.Big0
-	}
-
-=======
 	// Retrieve the base state and mutate it with any overrides
->>>>>>> 7f131dcb
 	state, header, err := b.StateAndHeaderByNumberOrHash(ctx, blockNrOrHash)
 	if state == nil || err != nil {
 		return 0, err
