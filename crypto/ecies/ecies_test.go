// Copyright (c) 2013 Kyle Isom <kyle@tyrfingr.is>
// Copyright (c) 2012 The Go Authors. All rights reserved.
//
// Redistribution and use in source and binary forms, with or without
// modification, are permitted provided that the following conditions are
// met:
//
//    * Redistributions of source code must retain the above copyright
// notice, this list of conditions and the following disclaimer.
//    * Redistributions in binary form must reproduce the above
// copyright notice, this list of conditions and the following disclaimer
// in the documentation and/or other materials provided with the
// distribution.
//    * Neither the name of Google Inc. nor the names of its
// contributors may be used to endorse or promote products derived from
// this software without specific prior written permission.
//
// THIS SOFTWARE IS PROVIDED BY THE COPYRIGHT HOLDERS AND CONTRIBUTORS
// "AS IS" AND ANY EXPRESS OR IMPLIED WARRANTIES, INCLUDING, BUT NOT
// LIMITED TO, THE IMPLIED WARRANTIES OF MERCHANTABILITY AND FITNESS FOR
// A PARTICULAR PURPOSE ARE DISCLAIMED. IN NO EVENT SHALL THE COPYRIGHT
// OWNER OR CONTRIBUTORS BE LIABLE FOR ANY DIRECT, INDIRECT, INCIDENTAL,
// SPECIAL, EXEMPLARY, OR CONSEQUENTIAL DAMAGES (INCLUDING, BUT NOT
// LIMITED TO, PROCUREMENT OF SUBSTITUTE GOODS OR SERVICES; LOSS OF USE,
// DATA, OR PROFITS; OR BUSINESS INTERRUPTION) HOWEVER CAUSED AND ON ANY
// THEORY OF LIABILITY, WHETHER IN CONTRACT, STRICT LIABILITY, OR TORT
// (INCLUDING NEGLIGENCE OR OTHERWISE) ARISING IN ANY WAY OUT OF THE USE
// OF THIS SOFTWARE, EVEN IF ADVISED OF THE POSSIBILITY OF SUCH DAMAGE.

package ecies

import (
	"bytes"
	"crypto/elliptic"
	"crypto/rand"
	"crypto/sha256"
	"encoding/hex"
	"fmt"
	"math/big"
	"testing"

	"github.com/ethereum/go-ethereum/crypto"
)

<<<<<<< HEAD
var dumpEnc bool

func init() {
	testing.Init()
	flDump := flag.Bool("dump", false, "write encrypted test message to file")
	flag.Parse()
	dumpEnc = *flDump
}

=======
>>>>>>> a718daa6
// Ensure the KDF generates appropriately sized keys.
func TestKDF(t *testing.T) {
	msg := []byte("Hello, world")
	h := sha256.New()

	k, err := concatKDF(h, msg, nil, 64)
	if err != nil {
		t.Fatal(err)
	}
	if len(k) != 64 {
		t.Fatalf("KDF: generated key is the wrong size (%d instead of 64\n", len(k))
	}
}

var ErrBadSharedKeys = fmt.Errorf("ecies: shared keys don't match")

// cmpParams compares a set of ECIES parameters. We assume, as per the
// docs, that AES is the only supported symmetric encryption algorithm.
func cmpParams(p1, p2 *ECIESParams) bool {
	return p1.hashAlgo == p2.hashAlgo &&
		p1.KeyLen == p2.KeyLen &&
		p1.BlockSize == p2.BlockSize
}

// cmpPublic returns true if the two public keys represent the same pojnt.
func cmpPublic(pub1, pub2 PublicKey) bool {
	if pub1.X == nil || pub1.Y == nil {
		fmt.Println(ErrInvalidPublicKey.Error())
		return false
	}
	if pub2.X == nil || pub2.Y == nil {
		fmt.Println(ErrInvalidPublicKey.Error())
		return false
	}
	pub1Out := elliptic.Marshal(pub1.Curve, pub1.X, pub1.Y)
	pub2Out := elliptic.Marshal(pub2.Curve, pub2.X, pub2.Y)

	return bytes.Equal(pub1Out, pub2Out)
}

// Validate the ECDH component.
func TestSharedKey(t *testing.T) {
	prv1, err := GenerateKey(rand.Reader, DefaultCurve, nil)
	if err != nil {
		t.Fatal(err)
	}
	skLen := MaxSharedKeyLength(&prv1.PublicKey) / 2

	prv2, err := GenerateKey(rand.Reader, DefaultCurve, nil)
	if err != nil {
		t.Fatal(err)
	}

	sk1, err := prv1.GenerateShared(&prv2.PublicKey, skLen, skLen)
	if err != nil {
		t.Fatal(err)
	}

	sk2, err := prv2.GenerateShared(&prv1.PublicKey, skLen, skLen)
	if err != nil {
		t.Fatal(err)
	}

	if !bytes.Equal(sk1, sk2) {
		t.Fatal(ErrBadSharedKeys)
	}
}

func TestSharedKeyPadding(t *testing.T) {
	// sanity checks
	prv0 := hexKey("1adf5c18167d96a1f9a0b1ef63be8aa27eaf6032c233b2b38f7850cf5b859fd9")
	prv1 := hexKey("0097a076fc7fcd9208240668e31c9abee952cbb6e375d1b8febc7499d6e16f1a")
	x0, _ := new(big.Int).SetString("1a8ed022ff7aec59dc1b440446bdda5ff6bcb3509a8b109077282b361efffbd8", 16)
	x1, _ := new(big.Int).SetString("6ab3ac374251f638d0abb3ef596d1dc67955b507c104e5f2009724812dc027b8", 16)
	y0, _ := new(big.Int).SetString("e040bd480b1deccc3bc40bd5b1fdcb7bfd352500b477cb9471366dbd4493f923", 16)
	y1, _ := new(big.Int).SetString("8ad915f2b503a8be6facab6588731fefeb584fd2dfa9a77a5e0bba1ec439e4fa", 16)

	if prv0.PublicKey.X.Cmp(x0) != 0 {
		t.Errorf("mismatched prv0.X:\nhave: %x\nwant: %x\n", prv0.PublicKey.X.Bytes(), x0.Bytes())
	}
	if prv0.PublicKey.Y.Cmp(y0) != 0 {
		t.Errorf("mismatched prv0.Y:\nhave: %x\nwant: %x\n", prv0.PublicKey.Y.Bytes(), y0.Bytes())
	}
	if prv1.PublicKey.X.Cmp(x1) != 0 {
		t.Errorf("mismatched prv1.X:\nhave: %x\nwant: %x\n", prv1.PublicKey.X.Bytes(), x1.Bytes())
	}
	if prv1.PublicKey.Y.Cmp(y1) != 0 {
		t.Errorf("mismatched prv1.Y:\nhave: %x\nwant: %x\n", prv1.PublicKey.Y.Bytes(), y1.Bytes())
	}

	// test shared secret generation
	sk1, err := prv0.GenerateShared(&prv1.PublicKey, 16, 16)
	if err != nil {
		t.Log(err.Error())
	}

	sk2, err := prv1.GenerateShared(&prv0.PublicKey, 16, 16)
	if err != nil {
		t.Fatal(err.Error())
	}

	if !bytes.Equal(sk1, sk2) {
		t.Fatal(ErrBadSharedKeys.Error())
	}
}

// Verify that the key generation code fails when too much key data is
// requested.
func TestTooBigSharedKey(t *testing.T) {
	prv1, err := GenerateKey(rand.Reader, DefaultCurve, nil)
	if err != nil {
		t.Fatal(err)
	}

	prv2, err := GenerateKey(rand.Reader, DefaultCurve, nil)
	if err != nil {
		t.Fatal(err)
	}

	_, err = prv1.GenerateShared(&prv2.PublicKey, 32, 32)
	if err != ErrSharedKeyTooBig {
		t.Fatal("ecdh: shared key should be too large for curve")
	}

	_, err = prv2.GenerateShared(&prv1.PublicKey, 32, 32)
	if err != ErrSharedKeyTooBig {
		t.Fatal("ecdh: shared key should be too large for curve")
	}
}

// Benchmark the generation of P256 keys.
func BenchmarkGenerateKeyP256(b *testing.B) {
	for i := 0; i < b.N; i++ {
		if _, err := GenerateKey(rand.Reader, elliptic.P256(), nil); err != nil {
			b.Fatal(err)
		}
	}
}

// Benchmark the generation of P256 shared keys.
func BenchmarkGenSharedKeyP256(b *testing.B) {
	prv, err := GenerateKey(rand.Reader, elliptic.P256(), nil)
	if err != nil {
		b.Fatal(err)
	}
	b.ResetTimer()
	for i := 0; i < b.N; i++ {
		_, err := prv.GenerateShared(&prv.PublicKey, 16, 16)
		if err != nil {
			b.Fatal(err)
		}
	}
}

// Benchmark the generation of S256 shared keys.
func BenchmarkGenSharedKeyS256(b *testing.B) {
	prv, err := GenerateKey(rand.Reader, crypto.S256(), nil)
	if err != nil {
		b.Fatal(err)
	}
	b.ResetTimer()
	for i := 0; i < b.N; i++ {
		_, err := prv.GenerateShared(&prv.PublicKey, 16, 16)
		if err != nil {
			b.Fatal(err)
		}
	}
}

// Verify that an encrypted message can be successfully decrypted.
func TestEncryptDecrypt(t *testing.T) {
	prv1, err := GenerateKey(rand.Reader, DefaultCurve, nil)
	if err != nil {
		t.Fatal(err)
	}

	prv2, err := GenerateKey(rand.Reader, DefaultCurve, nil)
	if err != nil {
		t.Fatal(err)
	}

	message := []byte("Hello, world.")
	ct, err := Encrypt(rand.Reader, &prv2.PublicKey, message, nil, nil)
	if err != nil {
		t.Fatal(err)
	}

	pt, err := prv2.Decrypt(ct, nil, nil)
	if err != nil {
		t.Fatal(err)
	}

	if !bytes.Equal(pt, message) {
		t.Fatal("ecies: plaintext doesn't match message")
	}

	_, err = prv1.Decrypt(ct, nil, nil)
	if err == nil {
		t.Fatal("ecies: encryption should not have succeeded")
	}
}

func TestDecryptShared2(t *testing.T) {
	prv, err := GenerateKey(rand.Reader, DefaultCurve, nil)
	if err != nil {
		t.Fatal(err)
	}
	message := []byte("Hello, world.")
	shared2 := []byte("shared data 2")
	ct, err := Encrypt(rand.Reader, &prv.PublicKey, message, nil, shared2)
	if err != nil {
		t.Fatal(err)
	}

	// Check that decrypting with correct shared data works.
	pt, err := prv.Decrypt(ct, nil, shared2)
	if err != nil {
		t.Fatal(err)
	}
	if !bytes.Equal(pt, message) {
		t.Fatal("ecies: plaintext doesn't match message")
	}

	// Decrypting without shared data or incorrect shared data fails.
	if _, err = prv.Decrypt(ct, nil, nil); err == nil {
		t.Fatal("ecies: decrypting without shared data didn't fail")
	}
	if _, err = prv.Decrypt(ct, nil, []byte("garbage")); err == nil {
		t.Fatal("ecies: decrypting with incorrect shared data didn't fail")
	}
}

type testCase struct {
	Curve    elliptic.Curve
	Name     string
	Expected *ECIESParams
}

var testCases = []testCase{
	{
		Curve:    elliptic.P256(),
		Name:     "P256",
		Expected: ECIES_AES128_SHA256,
	},
	{
		Curve:    elliptic.P384(),
		Name:     "P384",
		Expected: ECIES_AES256_SHA384,
	},
	{
		Curve:    elliptic.P521(),
		Name:     "P521",
		Expected: ECIES_AES256_SHA512,
	},
}

// Test parameter selection for each curve, and that P224 fails automatic
// parameter selection (see README for a discussion of P224). Ensures that
// selecting a set of parameters automatically for the given curve works.
func TestParamSelection(t *testing.T) {
	for _, c := range testCases {
		testParamSelection(t, c)
	}
}

func testParamSelection(t *testing.T, c testCase) {
	params := ParamsFromCurve(c.Curve)
	if params == nil && c.Expected != nil {
		t.Fatalf("%s (%s)\n", ErrInvalidParams.Error(), c.Name)
	} else if params != nil && !cmpParams(params, c.Expected) {
		t.Fatalf("ecies: parameters should be invalid (%s)\n", c.Name)
	}

	prv1, err := GenerateKey(rand.Reader, DefaultCurve, nil)
	if err != nil {
		t.Fatalf("%s (%s)\n", err.Error(), c.Name)
	}

	prv2, err := GenerateKey(rand.Reader, DefaultCurve, nil)
	if err != nil {
		t.Fatalf("%s (%s)\n", err.Error(), c.Name)
	}

	message := []byte("Hello, world.")
	ct, err := Encrypt(rand.Reader, &prv2.PublicKey, message, nil, nil)
	if err != nil {
		t.Fatalf("%s (%s)\n", err.Error(), c.Name)
	}

	pt, err := prv2.Decrypt(ct, nil, nil)
	if err != nil {
		t.Fatalf("%s (%s)\n", err.Error(), c.Name)
	}

	if !bytes.Equal(pt, message) {
		t.Fatalf("ecies: plaintext doesn't match message (%s)\n", c.Name)
	}

	_, err = prv1.Decrypt(ct, nil, nil)
	if err == nil {
		t.Fatalf("ecies: encryption should not have succeeded (%s)\n", c.Name)
	}

}

// Ensure that the basic public key validation in the decryption operation
// works.
func TestBasicKeyValidation(t *testing.T) {
	badBytes := []byte{0, 1, 5, 6, 7, 8, 9}

	prv, err := GenerateKey(rand.Reader, DefaultCurve, nil)
	if err != nil {
		t.Fatal(err)
	}

	message := []byte("Hello, world.")
	ct, err := Encrypt(rand.Reader, &prv.PublicKey, message, nil, nil)
	if err != nil {
		t.Fatal(err)
	}

	for _, b := range badBytes {
		ct[0] = b
		_, err := prv.Decrypt(ct, nil, nil)
		if err != ErrInvalidPublicKey {
			t.Fatal("ecies: validated an invalid key")
		}
	}
}

func TestBox(t *testing.T) {
	prv1 := hexKey("4b50fa71f5c3eeb8fdc452224b2395af2fcc3d125e06c32c82e048c0559db03f")
	prv2 := hexKey("d0b043b4c5d657670778242d82d68a29d25d7d711127d17b8e299f156dad361a")
	pub2 := &prv2.PublicKey

	message := []byte("Hello, world.")
	ct, err := Encrypt(rand.Reader, pub2, message, nil, nil)
	if err != nil {
		t.Fatal(err)
	}

	pt, err := prv2.Decrypt(ct, nil, nil)
	if err != nil {
		t.Fatal(err)
	}
	if !bytes.Equal(pt, message) {
		t.Fatal("ecies: plaintext doesn't match message")
	}
	if _, err = prv1.Decrypt(ct, nil, nil); err == nil {
		t.Fatal("ecies: encryption should not have succeeded")
	}
}

// Verify GenerateShared against static values - useful when
// debugging changes in underlying libs
func TestSharedKeyStatic(t *testing.T) {
	prv1 := hexKey("7ebbc6a8358bc76dd73ebc557056702c8cfc34e5cfcd90eb83af0347575fd2ad")
	prv2 := hexKey("6a3d6396903245bba5837752b9e0348874e72db0c4e11e9c485a81b4ea4353b9")

	skLen := MaxSharedKeyLength(&prv1.PublicKey) / 2

	sk1, err := prv1.GenerateShared(&prv2.PublicKey, skLen, skLen)
	if err != nil {
		t.Fatal(err)
	}

	sk2, err := prv2.GenerateShared(&prv1.PublicKey, skLen, skLen)
	if err != nil {
		t.Fatal(err)
	}

	if !bytes.Equal(sk1, sk2) {
		t.Fatal(ErrBadSharedKeys)
	}

	sk, _ := hex.DecodeString("167ccc13ac5e8a26b131c3446030c60fbfac6aa8e31149d0869f93626a4cdf62")
	if !bytes.Equal(sk1, sk) {
		t.Fatalf("shared secret mismatch: want: %x have: %x", sk, sk1)
	}
}

func hexKey(prv string) *PrivateKey {
	key, err := crypto.HexToECDSA(prv)
	if err != nil {
		panic(err)
	}
	return ImportECDSA(key)
}<|MERGE_RESOLUTION|>--- conflicted
+++ resolved
@@ -42,18 +42,6 @@
 	"github.com/ethereum/go-ethereum/crypto"
 )
 
-<<<<<<< HEAD
-var dumpEnc bool
-
-func init() {
-	testing.Init()
-	flDump := flag.Bool("dump", false, "write encrypted test message to file")
-	flag.Parse()
-	dumpEnc = *flDump
-}
-
-=======
->>>>>>> a718daa6
 // Ensure the KDF generates appropriately sized keys.
 func TestKDF(t *testing.T) {
 	msg := []byte("Hello, world")
