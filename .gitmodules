[submodule "tests"]
	path = tests/testdata
<<<<<<< HEAD
	url = https://github.com/etclabscore/tests
=======
	url = https://github.com/ethereum/tests
	shallow = true
>>>>>>> eae3b194
<|MERGE_RESOLUTION|>--- conflicted
+++ resolved
@@ -1,8 +1,4 @@
 [submodule "tests"]
 	path = tests/testdata
-<<<<<<< HEAD
 	url = https://github.com/etclabscore/tests
-=======
-	url = https://github.com/ethereum/tests
-	shallow = true
->>>>>>> eae3b194
+	shallow = true